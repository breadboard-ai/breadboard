{
  "name": "breadboard-ai",
  "private": true,
  "version": "0.0.1",
  "description": "Google Labs repo for rapid prototyping",
  "type": "module",
  "scripts": {
    "clean": "git clean -Xdf -e !.vscode/settings.json",
    "update": "rimraf package-lock.json && npm i",
    "test": "wireit",
    "build": "wireit",
    "lint": "wireit",
    "ci": "npm ci",
    "check:format": "prettier --check --config .prettierrc packages/**/*.ts",
    "ci:local": "wireit",
    "generate:docs": "wireit",
    "syncpack:check": "wireit",
    "syncpack:check:dev": "wireit",
    "syncpack:check:prod": "wireit",
    "syncpack:fix": "syncpack fix-mismatches --config syncpack.config.ts && npm install",
    "check": "wireit"
  },
  "wireit": {
    "build": {
      "dependencies": [
        "./packages/agent-kit:build",
        "./packages/breadboard:build",
        "./packages/breadboard-cli:build",
        "./packages/breadboard-server:build",
        "./packages/breadboard-ui:build",
        "./packages/breadboard-extension:build",
        "./packages/breadboard-web:build",
        "./packages/breadbuddy:build",
        "./packages/cloud-function:build",
        "./packages/coffee-bot-board:build",
        "./packages/core-kit:build",
        "./packages/create-breadboard:build",
        "./packages/create-breadboard-kit:build",
        "./packages/discovery-types:build",
        "./packages/gemini-kit:build",
        "./packages/graph-integrity:build",
        "./packages/graph-playground:build",
        "./packages/graph-runner:build",
        "./packages/json-kit:build",
        "./packages/template-kit:build",
        "./packages/node-nursery:build",
        "./packages/node-nursery-web:build",
        "./packages/palm-kit:build",
        "./packages/pinecone-kit:build",
        "./packages/website:build",
        "./packages/schema:build"
      ]
    },
    "test": {
      "dependencies": [
        "./packages/breadboard:test",
        "./packages/breadboard-cli:test",
        "./packages/breadboard-server:test",
        "./packages/breadboard-ui:test",
        "./packages/cloud-function:test",
        "./packages/coffee-bot-board:test",
        "./packages/core-kit:test",
        "./packages/discovery-types:test",
        "./packages/graph-integrity:test",
        "./packages/graph-playground:test",
        "./packages/graph-runner:test",
        "./packages/json-kit:test",
        "./packages/template-kit:test",
        "./packages/node-nursery:test",
        "./packages/node-nursery-web:test",
        "./packages/palm-kit:test",
        "./packages/pinecone-kit:test",
        "./packages/schema:test"
      ]
    },
    "lint": {
      "dependencies": [
        "./packages/breadboard:lint",
        "./packages/breadboard-cli:lint",
        "./packages/breadboard-server:lint",
        "./packages/breadboard-extension:lint",
        "./packages/breadboard-ui:lint",
        "./packages/breadbuddy:lint",
        "./packages/coffee-bot-board:lint",
        "./packages/core-kit:lint",
        "./packages/create-breadboard:lint",
        "./packages/create-breadboard-kit:lint",
        "./packages/discovery-types:lint",
        "./packages/gemini-kit:lint",
        "./packages/graph-integrity:lint",
        "./packages/graph-playground:lint",
        "./packages/graph-runner:lint",
        "./packages/json-kit:lint",
        "./packages/template-kit:lint",
        "./packages/node-nursery:lint",
        "./packages/node-nursery-web:lint",
        "./packages/palm-kit:lint",
        "./packages/pinecone-kit:lint"
      ]
    },
    "ci:local": {
      "dependencies": [
        "build",
        "check"
      ]
    },
    "generate:docs": {
      "dependencies": [
        "./packages/breadboard:generate:docs",
        "./packages/breadboard-server:generate:docs",
        "./packages/breadboard-ui:generate:docs",
        "./packages/breadboard-web:generate:docs",
        "./packages/coffee-bot-board:generate:docs",
        "./packages/discovery-types:generate:docs",
        "./packages/graph-integrity:generate:docs",
        "./packages/graph-playground:generate:docs",
        "./packages/graph-runner:generate:docs",
        "./packages/template-kit:generate:docs",
        "./packages/node-nursery:generate:docs"
      ]
    },
    "check": {
      "dependencies": [
        "syncpack:check",
        "check:format",
        "lint",
        "test"
      ]
    },
    "syncpack:files": {
      "files": [
        "syncpack.config.ts",
        "package.json",
        "package-lock.json",
        "packages/*/package.json",
        "packages/*/package-lock.json"
      ]
    },
    "syncpack:check": {
      "command": "syncpack list-mismatches --config syncpack.config.ts --types all",
      "dependencies": [
        "syncpack:files"
      ],
      "files": [],
      "output": []
    },
    "syncpack:check:prod": {
      "command": "syncpack list-mismatches --config syncpack.config.ts --types prod",
      "dependencies": [
        "syncpack:files"
      ],
      "files": [],
      "output": []
    },
    "syncpack:check:dev": {
      "command": "syncpack list-mismatches --config syncpack.config.ts --types dev",
      "dependencies": [
        "syncpack:files"
      ],
      "files": [],
      "output": []
    }
  },
  "keywords": [],
  "author": "Google Labs Team",
  "license": "Apache-2.0",
  "devDependencies": {
    "@changesets/cli": "^2.27.1",
    "@rollup/plugin-node-resolve": "^15.2.3",
    "@rollup/plugin-terser": "^0.4.4",
    "@types/node": "^20.11.24",
    "@typescript-eslint/eslint-plugin": "^7.0.0",
    "@typescript-eslint/parser": "^6.20.0",
    "ava": "^5.2.0",
    "eslint": "^8.57.0",
    "npm-ci": "^0.0.2",
<<<<<<< HEAD
    "rimraf": "^5.0.5",
    "rollup": "^4.12.0",
    "syncpack": "^12.3.0",
=======
    "rimraf": "^5.0.1",
    "rollup": "^4.12.1",
>>>>>>> 6856c8b4
    "typescript": "^5.3.3",
    "wireit": "^0.14.4"
  },
  "workspaces": [
    "./core/*",
    "./packages/*",
    "./packages/node-proxy-server/functions"
  ],
  "optionalDependencies": {
    "@rollup/rollup-darwin-arm64": "^4.12.0",
    "@rollup/rollup-linux-x64-gnu": "^4.8.0"
  },
  "dependencies": {
    "litegraph.js": "^0.7.18"
  },
  "repository": {
    "type": "git",
    "url": "https://github.com/breadboard-ai/breadboard.git"
  }
}<|MERGE_RESOLUTION|>--- conflicted
+++ resolved
@@ -174,14 +174,9 @@
     "ava": "^5.2.0",
     "eslint": "^8.57.0",
     "npm-ci": "^0.0.2",
-<<<<<<< HEAD
-    "rimraf": "^5.0.5",
-    "rollup": "^4.12.0",
-    "syncpack": "^12.3.0",
-=======
     "rimraf": "^5.0.1",
     "rollup": "^4.12.1",
->>>>>>> 6856c8b4
+    "syncpack": "^12.3.0",
     "typescript": "^5.3.3",
     "wireit": "^0.14.4"
   },
