/**
 * @license
 * Copyright 2024 Google LLC
 * SPDX-License-Identifier: Apache-2.0
 */

import type { IncomingMessage, ServerResponse } from "http";
import { methodNotAllowed, serverError } from "../errors.js";
import { buildSecretsTunnel, secretsKit } from "./secrets.js";
import {
  ProxyServer,
  type ServerResponse as ProxyServerResponse,
  type AnyProxyRequestMessage,
  HTTPServerTransport,
  type ProxyServerConfig,
} from "@google-labs/breadboard/remote";
import { asRuntimeKit } from "@google-labs/breadboard";
import Core from "@google-labs/core-kit";
import { getDataStore } from "@breadboard-ai/data-store";
<<<<<<< HEAD

import type { ServerConfig } from "../config.js";
import { cors } from "../cors.js";

const config: ProxyServerConfig = {
  kits: [secretsKit, asRuntimeKit(Core)],
  store: getDataStore(),
  proxy: [
    "fetch",
    {
      node: "secrets",
      tunnel: {
        GEMINI_KEY: {
          to: "fetch",
          when: {
            url: hasOrigin("https://generativelanguage.googleapis.com"),
          },
        },
        SCRAPING_BEE_KEY: {
          to: "fetch",
          when: {
            url: hasOrigin("https://app.scrapingbee.com"),
          },
        },
        OPENAI_API_KEY: {
          to: "fetch",
          when: {
            url: hasOrigin("https://api.openai.com"),
          },
        },
        ELEVENLABS_API_KEY: {
          to: "fetch",
          when: {
            url: hasOrigin("https://api.elevenlabs.io"),
          },
        },
      },
    },
  ],
};
=======
import { getUserKey } from "../auth.js";
import { timestamp } from "../boards/utils/run-board.js";
>>>>>>> 5712e59f

class ResponseAdapter implements ProxyServerResponse {
  #response: ServerResponse;

  constructor(response: ServerResponse) {
    this.#response = response;
  }

  header(field: string, value: string): unknown {
    this.#response.setHeader(field, value);
    return this;
  }

  write(chunk: unknown): boolean {
    return this.#response.write(chunk);
  }

  end(): unknown {
    this.#response.end();
    return this;
  }
}

const extractRequestBody = async (request: IncomingMessage) => {
  return new Promise<AnyProxyRequestMessage>((resolve, reject) => {
    let body = "";
    request.on("data", (chunk) => {
      body += chunk.toString();
    });
    request.on("end", () => {
      resolve(JSON.parse(body) as AnyProxyRequestMessage);
    });
    request.on("error", reject);
  });
};

export const serveProxyAPI = async (
  serverConfig: ServerConfig,
  req: IncomingMessage,
  res: ServerResponse
) => {
  const url = new URL(req.url || "", "http://localhost");
  const isProxy = url.pathname === "/proxy" || url.pathname === "/proxy/";
  if (!isProxy) {
    return false;
  }

  if (!cors(req, res, serverConfig.allowedOrigins)) {
    return true;
  }

  if (!getUserKey(req)) {
    // Output the error in node proxy response format.
    res.setHeader("Content-Type", "application/json");
    res.statusCode = 401;
    res.end(
      JSON.stringify([
        "error",
        {
          error: "Need a valid server key to access the node proxy.",
          timestamp: timestamp(),
        },
      ])
    );
    return true;
  }

  if (req.method !== "POST") {
    methodNotAllowed(res, "Use POST method");
    return true;
  }

  const body = await extractRequestBody(req);
  const server = new ProxyServer(
    new HTTPServerTransport({ body }, new ResponseAdapter(res))
  );
  const tunnel = await buildSecretsTunnel();
  const config: ProxyServerConfig = {
    kits: [secretsKit, asRuntimeKit(Core)],
    store: getDataStore(),
    proxy: ["fetch", { node: "secrets", tunnel }],
  };

  try {
    await server.serve(config);
  } catch (e) {
    serverError(res, (e as Error).message);
  }

  return true;
};<|MERGE_RESOLUTION|>--- conflicted
+++ resolved
@@ -17,10 +17,10 @@
 import { asRuntimeKit } from "@google-labs/breadboard";
 import Core from "@google-labs/core-kit";
 import { getDataStore } from "@breadboard-ai/data-store";
-<<<<<<< HEAD
-
 import type { ServerConfig } from "../config.js";
 import { cors } from "../cors.js";
+import { getUserKey } from "../auth.js";
+import { timestamp } from "../boards/utils/run-board.js";
 
 const config: ProxyServerConfig = {
   kits: [secretsKit, asRuntimeKit(Core)],
@@ -58,10 +58,6 @@
     },
   ],
 };
-=======
-import { getUserKey } from "../auth.js";
-import { timestamp } from "../boards/utils/run-board.js";
->>>>>>> 5712e59f
 
 class ResponseAdapter implements ProxyServerResponse {
   #response: ServerResponse;
