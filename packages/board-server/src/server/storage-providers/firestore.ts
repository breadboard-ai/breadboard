--- conflicted
+++ resolved
@@ -158,23 +158,6 @@
     if (pathUserStore !== userStore) {
       return { success: false, error: "Unauthorized" };
     }
-<<<<<<< HEAD
-  
-    async update(
-      username: string,
-      boardName: string,
-      graph: GraphDescriptor
-    ): Promise<OperationResult> {
- 
-      const { title: maybeTitle, metadata } = graph;
-      const tags = metadata?.tags || [];
-      const title = maybeTitle || boardName;
-  
-      await this.#database
-        .doc(`workspaces/${username}/boards/${boardName}`)
-        .set({ graph: JSON.stringify(graph), tags, title });
-      return { success: true };
-=======
     const { title: maybeTitle, metadata } = graph;
     const tags = metadata?.tags || [];
     const title = maybeTitle || boardName;
@@ -197,7 +180,6 @@
     const userStore = await this.getUserStore(userKey);
     if (!userStore.success) {
       return { success: false, path: undefined, error: userStore.error };
->>>>>>> b6d86c1f
     }
     // The format for finding the unique name is {name}-copy[-number].
     // We'll first start with the sanitized name, then move on to {name}-copy.
