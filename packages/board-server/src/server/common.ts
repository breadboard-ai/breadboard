--- conflicted
+++ resolved
@@ -69,18 +69,7 @@
   console.log(`Adjusted path: ${path}`);
   const contentType = CONTENT_TYPE.get(extname(path)) || DEFAULT_CONTENT_TYPE;
   try {
-<<<<<<< HEAD
     const resolvedPath = resolve(root(), path.replace(/^\//, ''));
-    console.log(`Resolved path: ${resolvedPath}`);
-    console.log(`File exists: ${existsSync(resolvedPath)}`);
-    let contents = await readFile(resolvedPath, "utf-8");
-    if (transformer) contents = await transformer(contents);
-    res.writeHead(200, { "Content-Type": contentType });
-    res.end(contents);
-  } catch (err) {
-    console.error(`Error serving file: ${err}`);
-=======
-    const resolvedPath = `${root()}${path}`;
     if (contentType.startsWith("text/") || contentType === "application/json") {
       let contents = await readFile(resolvedPath, "utf-8");
       if (transformer) contents = await transformer(contents);
@@ -98,8 +87,8 @@
         fileStream.on("end", resolve);
       });
     }
-  } catch {
->>>>>>> 8be43c75
+  } catch (err) {
+    console.error(`Error serving file: ${err}`);
     notFound(res, "Static file not found");
   }
 };
