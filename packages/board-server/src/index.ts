--- conflicted
+++ resolved
@@ -12,10 +12,6 @@
     await startServer();
   } catch (err) {
     console.error("Failed to start the server", err);
-<<<<<<< HEAD
-    process.exit(1);  // Exit with a failure code
-=======
     process.exit(1); // Exit with a failure code
->>>>>>> b897c58c
   }
 })();