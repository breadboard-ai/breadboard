/**
 * @license
 * Copyright 2024 Google LLC
 * SPDX-License-Identifier: Apache-2.0
 */

import type { IncomingMessage, ServerResponse } from "node:http";

import { serveBoardsAPI } from "./server/boards/index.js";
import { serveContent } from "./server/common.js";
import type { ServerConfig } from "./server/config.js";
import { serveHome } from "./server/home/index.js";
import { serveInfoAPI } from "./server/info/index.js";
import { serveProxyAPI } from "./server/proxy/index.js";
import { serverError } from "./server/errors.js";

const handleError = (err: Error, res: ServerResponse) => {
  console.error("Server Error:", err);
  if(!res.writableEnded) {
    serverError(res, "Internal server error")
  }
};

export function makeRouter(serverConfig: ServerConfig) {
  return async function router(
    req: IncomingMessage,
    res: ServerResponse
  ): Promise<void> {
    try {  
      if (await serveHome(req, res)) {
        return;
      }

<<<<<<< HEAD
      if (await serveProxyAPI(req, res)) {
        return;
      }
=======
    if (await serveProxyAPI(serverConfig, req, res)) {
      return;
    }
>>>>>>> 8be43c75

      if (await serveInfoAPI(req, res)) {
        return;
      }

      if (await serveBoardsAPI(serverConfig, req, res)) {
        return;
      }

      serveContent(serverConfig, req, res);
    } catch (err) {
      handleError(err as Error, res);
    }
  };
}<|MERGE_RESOLUTION|>--- conflicted
+++ resolved
@@ -31,15 +31,9 @@
         return;
       }
 
-<<<<<<< HEAD
-      if (await serveProxyAPI(req, res)) {
-        return;
-      }
-=======
     if (await serveProxyAPI(serverConfig, req, res)) {
       return;
     }
->>>>>>> 8be43c75
 
       if (await serveInfoAPI(req, res)) {
         return;
