/**
 * @license
 * Copyright 2024 Google LLC
 * SPDX-License-Identifier: Apache-2.0
 */

import type { IncomingMessage, ServerResponse } from "node:http";

import { serveBoardsAPI } from "./server/boards/index.js";
import { serveContent } from "./server/common.js";
import type { ServerConfig } from "./server/config.js";
import { serveHome } from "./server/home/index.js";
import { serveInfoAPI } from "./server/info/index.js";
import { serveProxyAPI } from "./server/proxy/index.js";

<<<<<<< HEAD
const handleError = (err: Error, res: ServerResponse) => {
  console.error("Server Error:", err);
  res.writeHead(500, { "Content-Type": "text/plain" });
  res.end("Internal Server Error");
};

export function makeRouter(hostname: string, vite: ViteDevServer | null) {
=======
export function makeRouter(serverConfig: ServerConfig) {
>>>>>>> 8f2dcdb8
  return async function router(
    req: IncomingMessage,
    res: ServerResponse
  ): Promise<void> {
<<<<<<< HEAD
    try {
      const url = new URL(req.url || "", hostname);

      if (await serveHome(req, res)) {
        return;
      }
=======
    if (await serveHome(req, res)) {
      return;
    }
>>>>>>> 8f2dcdb8

      if (await serveProxyAPI(req, res)) {
        return;
      }

      if (await serveInfoAPI(req, res)) {
        return;
      }

<<<<<<< HEAD
      if (await serveBoardsAPI(url, vite, req, res)) {
        return;
      }

      serveContent(vite, req, res);
    } catch (err) {
      handleError(err as Error, res);
    }
=======
    if (await serveBoardsAPI(serverConfig, req, res)) {
      return;
    }

    serveContent(serverConfig, req, res);
>>>>>>> 8f2dcdb8
  };
}<|MERGE_RESOLUTION|>--- conflicted
+++ resolved
@@ -13,33 +13,21 @@
 import { serveInfoAPI } from "./server/info/index.js";
 import { serveProxyAPI } from "./server/proxy/index.js";
 
-<<<<<<< HEAD
 const handleError = (err: Error, res: ServerResponse) => {
   console.error("Server Error:", err);
   res.writeHead(500, { "Content-Type": "text/plain" });
   res.end("Internal Server Error");
 };
 
-export function makeRouter(hostname: string, vite: ViteDevServer | null) {
-=======
 export function makeRouter(serverConfig: ServerConfig) {
->>>>>>> 8f2dcdb8
   return async function router(
     req: IncomingMessage,
     res: ServerResponse
   ): Promise<void> {
-<<<<<<< HEAD
-    try {
-      const url = new URL(req.url || "", hostname);
-
+    try {  
       if (await serveHome(req, res)) {
         return;
       }
-=======
-    if (await serveHome(req, res)) {
-      return;
-    }
->>>>>>> 8f2dcdb8
 
       if (await serveProxyAPI(req, res)) {
         return;
@@ -49,21 +37,13 @@
         return;
       }
 
-<<<<<<< HEAD
-      if (await serveBoardsAPI(url, vite, req, res)) {
+      if (await serveBoardsAPI(serverConfig, req, res)) {
         return;
       }
 
-      serveContent(vite, req, res);
+      serveContent(serverConfig, req, res);
     } catch (err) {
       handleError(err as Error, res);
     }
-=======
-    if (await serveBoardsAPI(serverConfig, req, res)) {
-      return;
-    }
-
-    serveContent(serverConfig, req, res);
->>>>>>> 8f2dcdb8
   };
 }