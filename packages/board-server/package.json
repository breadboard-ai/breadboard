{
  "name": "@breadboard-ai/board-server",
  "publishConfig": {
    "registry": "https://wombat-dressing-room.appspot.com"
  },
  "private": true,
  "version": "0.4.6",
  "description": "Board Server",
  "main": "./dist/server/index.js",
  "exports": "./dist/server/index.js",
  "type": "module",
  "scripts": {
    "start": "node .",
    "prepack": "npm run build",
    "build": "wireit",
    "build:vite": "wireit",
    "build:esbuild": "wireit",
    "build:docker": "docker build --build-context breadboard=../../ -t board-server .",
    "deploy": "npm run build && gcloud app deploy",
    "deploy:gcr": "npm run build && gcloud run deploy --source .",
    "add": "tsx scripts/create-account.ts",
    "serve": "wireit",
    "dev": "npm run dev:nowatch --watch",
    "dev:nowatch": "wireit",
    "test": "wireit",
    "test:integration": "wireit"

  },
  "wireit": {
    "build": {
      "dependencies": [
        "build:vite",
        "build:esbuild"
      ]
    },
    "build:vite": {
      "command": "vite build",
      "files": [
        "*.html",
        "vite.config.ts",
        "package.json",
        "src/app/**/*.ts"
      ],
      "output": [
        "dist/client"
      ],
      "dependencies": [
        "build:esbuild",
        "../breadboard:build:tsc",
        "../data-store:build:tsc",
        "../agent-kit:build:tsc",
        "../palm-kit:build:tsc",
        "../core-kit:build:tsc",
        "../json-kit:build:tsc",
        "../template-kit:build:tsc",
        "../node-nursery-web:build:tsc",
        "../shared-ui:build:tsc"
      ],
      "clean": "if-file-deleted"
    },
    "build:esbuild": {
      "command": "tsx scripts/build.ts",
      "files": [
        "scripts/build.ts",
        "src/index.ts",
        "src/server/**/*.ts",
        "tsconfig.json",
        "package.json"
      ],
      "output": [
        "dist/server/index.js"
      ],
      "dependencies": [
        "../breadboard:build",
        "../data-store:build",
        "../agent-kit:build",
        "../palm-kit:build",
        "../core-kit:build",
        "../json-kit:build",
        "../template-kit:build",
        "../node-nursery-web:build"
      ],
      "clean": "if-file-deleted"
    },
    "serve": {
      "service": true,
      "command": "node .",
      "dependencies": [
        "build"
      ]
    },
    "dev:nowatch": {
      "command": "export GOOGLE_CLOUD_PROJECT=$(gcloud config get-value project) && node .",
      "service": true,
      "dependencies": [
        "build",
        {
          "script": "../visual-editor:serve",
          "cascade": false
        }
      ]
    },
    "build:tests": {
      "command": "tsc -b --pretty",
      "env": {
        "FORCE_COLOR": "1"
      },
      "dependencies": [
        "../breadboard:build:tsc",
        "../data-store:build:tsc",
        "../agent-kit:build:tsc",
        "../palm-kit:build:tsc",
        "../core-kit:build:tsc",
        "../json-kit:build:tsc",
        "../template-kit:build:tsc",
        "../node-nursery-web:build:tsc",
        "../shared-ui:build:tsc"
      ],
      "files": [
        "src/**/*.ts",
        "tests/**/*.ts",
        "tests/*.json",
        "tests/boards/*.bgl.json",
        "tsconfig.json",
        "../../core/tsconfig/base.json"
      ],
      "output": [
        "dist/"
      ],
      "clean": "if-file-deleted"
    },
    "test": {
      "command": "node --test --enable-source-maps --test-reporter spec dist/tests/*.js",
      "dependencies": [
        "build:tests"
      ],
      "files": [],
      "output": []
    },
    "test:integration": {
      "command": "node --test --enable-source-maps --test-reporter spec dist/tests/integration/board-api.test.js",
      "dependencies": [
        "build:tests"
      ],
      "files": [],
      "output": []
    }
  },
  "repository": {
    "directory": "packages/board-server",
    "type": "git",
    "url": "https://github.com/breadboard-ai/breadboard.git"
  },
  "files": [
    "dist/src"
  ],
  "keywords": [],
  "author": "Google Labs Team",
  "license": "Apache-2.0",
  "bugs": {
    "url": "https://github.com/breadboard-ai/breadboard/issues"
  },
  "homepage": "https://github.com/breadboard-ai/breadboard#readme",
  "devDependencies": {
    "@types/better-sqlite3": "^7.6.11",
    "@types/node": "^22.0.0",
    "@types/uuid": "^10.0.0",
    "esbuild": "^0.23.1",
    "eslint": "^8.57.0",
    "typescript": "^5.5.4",
    "wireit": "^0.14.7"
  },
  "dependencies": {
    "@breadboard-ai/data-store": "^0.2.0",
    "@google-cloud/firestore": "^7.9.0",
    "@google-cloud/secret-manager": "^5.6.0",
    "@google-labs/breadboard": "^0.24.0",
    "@lit/context": "^1.1.2",
    "better-sqlite3": "^11.1.2",
    "lit": "^3.2.0",
<<<<<<< HEAD
    "uuid": "^10.0.0",
    "vite": "^5.4.1"
=======
    "vite": "^5.4.2"
>>>>>>> 8f2dcdb8
  }
}<|MERGE_RESOLUTION|>--- conflicted
+++ resolved
@@ -178,11 +178,7 @@
     "@lit/context": "^1.1.2",
     "better-sqlite3": "^11.1.2",
     "lit": "^3.2.0",
-<<<<<<< HEAD
     "uuid": "^10.0.0",
-    "vite": "^5.4.1"
-=======
     "vite": "^5.4.2"
->>>>>>> 8f2dcdb8
   }
 }