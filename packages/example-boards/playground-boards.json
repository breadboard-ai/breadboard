--- conflicted
+++ resolved
@@ -221,8 +221,7 @@
     {
       "title": "Webcam",
       "reference": "/example-boards/playground/webcam.json",
-<<<<<<< HEAD
-      "version": "0.0.2"
+      "version": "0.1.0"
     },
     {
       "title": "Tool: Get Wiki Article",
@@ -239,9 +238,6 @@
       "tags": [
         "tool"
       ]
-=======
-      "version": "0.1.0"
->>>>>>> 2237cba0
     }
   ]
 }