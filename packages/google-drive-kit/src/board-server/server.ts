--- conflicted
+++ resolved
@@ -176,22 +176,11 @@
       [
         this.user.username,
         {
-<<<<<<< HEAD
-          create: canAccess,
-          retrieve: canAccess,
-          update: canAccess,
-          delete: canAccess,
-        } satisfies Permission,
-      ],
-    ]);
-
-    const projects = files.map(({ title, tags, id, thumbnail }) => {
-=======
           create: true,
           retrieve: true,
           update: true,
           delete: true,
-        },
+        } satisfies Permission,
       ],
     ]);
     const galleryAccess = new Map([
@@ -202,12 +191,11 @@
           retrieve: true,
           update: false,
           delete: false,
-        },
+        } satisfies Permission,
       ],
     ]);
 
-    const userProjects = userGraphs.map(({ title, tags, id }) => {
->>>>>>> 83ef224b
+    const projects = files.map(({ title, tags, id, thumbnail }) => {
       return {
         // TODO: This should just be new URL(id, this.url), but sadly, it will
         // break existing instances of the Google Drive board server.
@@ -216,16 +204,9 @@
           owner: OWNER_USERNAME,
           tags,
           title,
-<<<<<<< HEAD
-          access,
-          thumbnail: thumbnail,
-        } satisfies EntityMetadata,
-      } satisfies BoardServerProject;
-=======
-          access: ownerAccess,
+          ownerAccess,
         },
       };
->>>>>>> 83ef224b
     });
 
     const galleryProjects = featuredGraphs.map(
