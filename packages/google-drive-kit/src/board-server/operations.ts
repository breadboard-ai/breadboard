--- conflicted
+++ resolved
@@ -35,13 +35,9 @@
 const MIME_TYPE_QUERY = `(mimeType="${GRAPH_MIME_TYPE}" or mimeType="${DEPRECATED_GRAPH_MIME_TYPE}")`;
 const BASE_QUERY = `${MIME_TYPE_QUERY} and trashed=false`;
 
-<<<<<<< HEAD
-/** Delay between GDrive API retries. */
-const RETRY_MS = 200;
 const PUBLIC_FOLDER_REFRESH_INTERVAL_MS = 60 * 1000; // 1 minute.
 
-=======
->>>>>>> 0fd0fa52
+
 const MAX_APP_PROPERTY_LENGTH = 124;
 
 export type GraphInfo = {
