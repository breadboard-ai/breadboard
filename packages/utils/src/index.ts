--- conflicted
+++ resolved
@@ -28,8 +28,5 @@
 export * from "./timestamp.js";
 export * from "./fetch-with-creds.js";
 export * from "./iterator-from-stream.js";
-<<<<<<< HEAD
 export * from "./veo.js";
-=======
-export * from "./data.js";
->>>>>>> a5c435aa
+export * from "./data.js";