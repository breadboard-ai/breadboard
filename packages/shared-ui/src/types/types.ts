--- conflicted
+++ resolved
@@ -447,12 +447,8 @@
   title: string;
   action: string;
   value?: HTMLTemplateResult | string;
-<<<<<<< HEAD
-  callback?: () => void;
+  callback?: () => Promise<void> | void;
   cssClass?: string;
-=======
-  callback?: () => Promise<void> | void;
->>>>>>> 7c1aee15
 };
 
 export type SnackbarMessage = {
