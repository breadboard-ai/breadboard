/**
 * @license
 * Copyright 2024 Google LLC
 * SPDX-License-Identifier: Apache-2.0
 */

import {
  LitElement,
  html,
  css,
  PropertyValueMap,
  HTMLTemplateResult,
  nothing,
} from "lit";
import { customElement, property, state } from "lit/decorators.js";
import { LoadArgs } from "../../types/types.js";
import {
  inspect,
  GraphDescriptor,
  Kit,
  NodeConfiguration,
  InspectableNodePorts,
} from "@google-labs/breadboard";
import { map } from "lit/directives/map.js";
import {
  EdgeChangeEvent,
  GraphNodeDblClickEvent,
  GraphNodeDelete,
  GraphNodeEdgeAttach,
  GraphNodeEdgeChange,
  GraphNodeEdgeDetach,
  NodeCreateEvent,
  NodeDeleteEvent,
  NodeUpdateEvent,
} from "../../events/events.js";
import { classMap } from "lit/directives/class-map.js";
import { GraphRenderer } from "./graph-renderer.js";
import { Graph } from "./graph.js";
import { until } from "lit/directives/until.js";

const DATA_TYPE = "text/plain";

type EditedNode = {
  editAction: "add" | "update";
  id: string;
};

@customElement("bb-editor")
export class Editor extends LitElement {
  @property()
  loadInfo: LoadArgs | null = null;

  @property()
  kits: Kit[] = [];

  @property()
  nodeCount = 0;

  @property()
  edgeCount = 0;

  @property()
  editable = false;

  @property()
  highlightedNodeId: string | null = null;

  @state()
  nodeValueBeingEdited: EditedNode | null = null;

  #graph = new Graph();
  #graphRenderer = new GraphRenderer();
  // Incremented each time a graph is updated, used to avoid extra work
  // inspecting ports when the graph is updated.
  #graphVersion = 0;
  #lastGraphUrl: string | null = null;
  #onDropBound = this.#onDrop.bind(this);
  #onDragOverBound = this.#onDragOver.bind(this);
  #onResizeBound = this.#onResize.bind(this);
  #onGraphNodeDblClickBound = this.#onGraphNodeDblClick.bind(this);
  #onGraphEdgeAttachBound = this.#onGraphEdgeAttach.bind(this);
  #onGraphEdgeDetachBound = this.#onGraphEdgeDetach.bind(this);
  #onGraphEdgeChangeBound = this.#onGraphEdgeChange.bind(this);
  #onGraphNodeDeleteBound = this.#onGraphNodeDelete.bind(this);
  #top = 0;
  #left = 0;

  static styles = css`
    :host {
      display: flex;
      align-items: center;
      justify-content: center;
      background-color: rgb(244, 247, 252);
      overflow: auto;
      position: relative;
      user-select: none;
      pointer-events: auto;
      width: 100%;
      height: 100%;
      position: relative;
    }

    #menu {
      position: absolute;
      top: 8px;
      left: 8px;
    }

    #menu ul {
      margin: 0;
      display: flex;
      flex-direction: column;
      list-style: none;
      font-size: var(--bb-text-small);
      color: #222;
      background: #fff;
      padding: calc(var(--bb-grid-size) * 2);
      box-shadow: 0 0 3px 0 rgba(0, 0, 0, 0.24);
      border-radius: 12px;
    }

    #menu li {
      margin-bottom: var(--bb-grid-size);
      white-space: nowrap;
    }

    #menu input[type="radio"] {
      display: none;
    }

    #menu li.kit-item,
    #menu label {
      padding: var(--bb-grid-size) calc(var(--bb-grid-size) * 2);
      display: block;
      border-radius: 8px;
      background: #fff;
      border: 1px solid #bbb;
      border-radius: 8px;
    }

    #menu ul li:hover label {
      background: #dfdfdf;
    }

    #menu input[type="radio"]:checked ~ label {
      background: #ececec;
    }

    #menu input[type="radio"] ~ ul {
      display: none;
    }

    #menu input[type="radio"]:checked ~ ul {
      display: flex;
      flex-direction: column;
      position: absolute;
      left: calc(100% + var(--bb-grid-size));
      top: 0;
    }

    #properties {
      background: rgba(0, 0, 0, 0.05);
      position: absolute;
      height: 100%;
      right: 0;
      top: 0;
      width: 100%;
      z-index: 10;
    }

<<<<<<< HEAD
  reset() {
    // To be implemented.
  }

  #configureLiteGraph() {
    const LiteGraph = LG.LiteGraph as ExtendedLiteGraph;

    LiteGraph.DEFAULT_SHADOW_COLOR = "rgba(0, 0, 0, 0.1)";
    LiteGraph.CONNECTING_LINK_COLOR = "#999";
    LiteGraph.NODE_SELECTED_TITLE_COLOR = "#222";
    LiteGraph.NODE_BOX_OUTLINE_COLOR = "#555";
    LiteGraph.CONNECTING_LINK_COLOR = "red";
    LiteGraph.LINK_COLOR = "blue";
    LiteGraph.EVENT_LINK_COLOR = "green";
  }

  #registerNodeTypes() {
    LG.LiteGraph.clearRegisteredTypes();

    const basicNode = class extends LG.LGraphNode {};
    LG.LiteGraph.registerNodeType("bb/node", basicNode);
  }

  /**
   * Return an inspectable node based on a given graph node index.
   * 
   * @param {LG.LGraphNode} node - A litegraph node whose ID defines the currently active node.
   * 
   * @returns {InspectableNode} returns the active node identified by index `activeNodeIdx`
   */
  #getInspectableNodeFromGraphNodeIndex(
    node: LG.LGraphNode
  ): InspectableNode | null {
    const activeNodeIdx = this.#graphIndexToNodeIndex.get(node.id);
    if (typeof activeNodeIdx === "undefined" || !this.#nodes) {
      console.warn("Unable to find node", this.#graphIndexToNodeIndex, node.id);
      return null;
=======
    #node-properties {
      box-sizing: border-box;
      width: max(400px, 30%);
      position: absolute;
      height: 100%;
      right: 0;
      top: 0;
      background: #fff;
      box-shadow: 0 0 3px 0 rgba(0, 0, 0, 0.24);
      display: flex;
      flex-direction: column;
>>>>>>> 20a0e5c2
    }

    #properties header {
      display: flex;
      align-items: center;
      padding: calc(var(--bb-grid-size) * 2);
      border-bottom: 1px solid rgb(227, 227, 227);
    }

    #properties h1 {
      padding: calc(var(--bb-grid-size) * 2);
      font-size: var(--bb-text-small);
      font-weight: bold;
      margin: 0;
      position: sticky;
      top: 0;
      background: rgb(255, 255, 255);
      z-index: 1;
      flex: 1;
    }

<<<<<<< HEAD
    return activeNode;
  }

  #createGraph() {
    const graphCanvasConstructor =
      LG.LGraphCanvas as unknown as ExtendedLGraphCanvas;
    graphCanvasConstructor.DEFAULT_BACKGROUND_IMAGE = "/images/pattern.png";

    const graph: ExtendedLGraph = new LG.LGraph() as ExtendedLGraph;
    const graphCanvas = new LG.LGraphCanvas(
      this.#canvas,
      graph
    ) as ExtendedLGraphCanvas;

    graphCanvas.allow_searchbox = false;
    graphCanvas.always_render_background = false;
    graphCanvas.background_image = "/images/pattern.png";
    graphCanvas.clear_background = true;
    graphCanvas.clear_background_color = "rgb(244, 247, 252)";
    graphCanvas.connections_width = 1;
    graphCanvas.default_link_color = "#999";
    graphCanvas.ds.max_scale = 2;
    graphCanvas.ds.min_scale = 0.2;
    graphCanvas.highquality_render = false;
    graphCanvas.links_render_mode = LG.LiteGraph.STRAIGHT_LINK;
    graphCanvas.node_title_color = "#444";
    graphCanvas.release_link_on_empty_shows_menu = false;
    graphCanvas.render_canvas_border = false;
    graphCanvas.render_connections_border = false;
    graphCanvas.render_curved_connections = false;
    graphCanvas.round_radius = 4;
    graphCanvas.show_info = false;

    graphCanvas.onNodeSelected = () => {
      graphCanvas.highlighted_links = {};
    };

    graphCanvas.onShowNodePanel = (node) => {
      const activeNode = this.#getInspectableNodeFromGraphNodeIndex(node);
      if (!activeNode) {
        return;
      }

      // TODO: Show Node info.
      // this.activeNode = activeNode;
    };

    graphCanvas.onNodeMoved = (node) => {
      const activeNode = this.#getInspectableNodeFromGraphNodeIndex(node);
      if (!activeNode) {
        return;
      }

      this.#nodeLocations.set(activeNode.descriptor.id, {
        x: node.pos[0] + node.size[0] * 0.5,
        y: node.pos[1] + node.size[1] * 0.5,
      });
    };

    graph.start();
    return { graphCanvas, graph };
  }

  /**
   * Create node based on the provided values.
   * 
   * The function creates a new node with a specified type, title, and position, 
   * and assigns styles based on the type.
   * 
   * @param {string} type - Specifies the type of the node. This can be "input", "secret", "output", "slot", or "passthrough".
   * @param {string} title - The title of the node.
   * @param {number} x - The x-coordinate of the node's position on the graph.
   * @param {number} y - The y-coordinate of the node's position on the canvas.
   * 
   * @returns {LG.LGraphNode}
   */
  #createNode(type: string, title: string, x: number, y: number) {
    const newNode = LG.LiteGraph.createNode("bb/node");
    newNode.title = title;
    newNode.pos = [x, y];

    switch (type) {
      case "input":
        newNode.color = "#c9daf8";
        newNode.boxcolor = "#3c78d8";
        break;

      case "secret":
        newNode.color = "#f4cccc";
        newNode.boxcolor = "#db4437";
        break;

      case "output":
        newNode.color = "#b6d7a8";
        newNode.boxcolor = "#38761d";
        break;
=======
    #properties form {
      display: grid;
      font-size: var(--bb-text-small);
      overflow: auto;
    }
>>>>>>> 20a0e5c2

    #properties #fields {
      overflow: auto;
      scrollbar-gutter: stable;
    }

    #properties fieldset {
      border-radius: 8px;
      border: 1px solid #ddd;
      margin: calc(var(--bb-grid-size) * 2) calc(var(--bb-grid-size) * 2)
        calc(var(--bb-grid-size) * 2) calc(var(--bb-grid-size) * 10);
      border: var(--bb-input-fieldset-border, 1px solid rgb(200, 200, 200));
      border-radius: var(--bb-grid-size);
      position: relative;
    }

    #properties legend {
      font-weight: bold;
      display: var(--bb-input-legend-display, block);
      padding: 0 calc(var(--bb-grid-size) * 2);
    }

    #properties label {
      grid-column: 1/3;
      font-family: var(--bb-font-family);
      font-size: var(--bb-text-small);
      padding: calc(var(--bb-grid-size) * 2) calc(var(--bb-grid-size) * 2) 0 0;
    }

    #properties div[contenteditable] {
      border-radius: var(
        --bb-input-border-radius,
        calc(var(--bb-grid-size) * 3)
      );
      background: rgb(255, 255, 255);
      padding: var(--bb-input-padding, calc(var(--bb-grid-size) * 2));
      border: 1px solid rgb(209, 209, 209);
    }

    #properties .configuration-item {
      margin-bottom: calc(var(--bb-grid-size) * 2);
    }

    #properties input[type="submit"] {
      background: rgb(209, 203, 255);
      border-radius: calc(var(--bb-grid-size) * 3);
      font-size: var(--bb-text-small);
      font-weight: bold;
      height: calc(var(--bb-grid-size) * 5);
      border: none;
      padding: 0 var(--bb-input-padding, calc(var(--bb-grid-size) * 2));
    }

    #properties .cancel {
      width: 24px;
      height: 24px;
      font-size: 0;
      border: none;
      background: no-repeat center center var(--bb-icon-close);
    }

    #form-controls {
      display: grid;
      column-gap: calc(var(--bb-grid-size) * 2);
    }

    bb-graph-renderer {
      display: block;
      width: 100%;
      height: 100%;
      outline: none;
      overflow: hidden;
    }
  `;

  async #processGraph(descriptor: GraphDescriptor) {
    this.#graphVersion++;

    if (this.#lastGraphUrl !== descriptor.url) {
      // TODO: Notify the Graph Renderer to forget node locations.
    }
    this.#lastGraphUrl = descriptor.url || null;

    const breadboardGraph = inspect(descriptor, { kits: this.kits });

    const ports = new Map<string, InspectableNodePorts>();
    const graphVersion = this.#graphVersion;
    for (const node of breadboardGraph.nodes()) {
      ports.set(node.descriptor.id, await node.ports());
      if (this.#graphVersion !== graphVersion) {
        // Another update has come in, bail out.
        return;
      }
    }

    // Check that the active node is available.
    if (
      this.nodeValueBeingEdited &&
      !breadboardGraph.nodeById(this.nodeValueBeingEdited.id)
    ) {
      this.nodeValueBeingEdited = null;
    }

    this.#graph.ports = ports;
    this.#graph.edges = breadboardGraph.edges();
    this.#graph.nodes = breadboardGraph.nodes();
  }

  connectedCallback(): void {
    this.#graphRenderer.addEventListener(
      GraphNodeDblClickEvent.eventName,
      this.#onGraphNodeDblClickBound
    );

    this.#graphRenderer.addEventListener(
      GraphNodeEdgeAttach.eventName,
      this.#onGraphEdgeAttachBound
    );

    this.#graphRenderer.addEventListener(
      GraphNodeEdgeDetach.eventName,
      this.#onGraphEdgeDetachBound
    );

    this.#graphRenderer.addEventListener(
      GraphNodeEdgeChange.eventName,
      this.#onGraphEdgeChangeBound
    );

    this.#graphRenderer.addEventListener(
      GraphNodeDelete.eventName,
      this.#onGraphNodeDeleteBound
    );

    window.addEventListener("resize", this.#onResizeBound);
    this.addEventListener("dragover", this.#onDragOverBound);
    this.addEventListener("drop", this.#onDropBound);

    super.connectedCallback();
  }

  disconnectedCallback(): void {
    this.#graphRenderer.removeEventListener(
      GraphNodeDblClickEvent.eventName,
      this.#onGraphNodeDblClickBound
    );

    this.#graphRenderer.removeEventListener(
      GraphNodeEdgeAttach.eventName,
      this.#onGraphEdgeAttachBound
    );

    this.#graphRenderer.removeEventListener(
      GraphNodeEdgeDetach.eventName,
      this.#onGraphEdgeDetachBound
    );

    this.#graphRenderer.removeEventListener(
      GraphNodeEdgeChange.eventName,
      this.#onGraphEdgeChangeBound
    );

    this.#graphRenderer.removeEventListener(
      GraphNodeDelete.eventName,
      this.#onGraphNodeDeleteBound
    );

    window.removeEventListener("resize", this.#onResizeBound);
    this.removeEventListener("dragover", this.#onDragOverBound);
    this.removeEventListener("drop", this.#onDropBound);

    super.disconnectedCallback();
  }

  protected willUpdate(
    changedProperties:
      | PropertyValueMap<{
          loadInfo: LoadArgs;
          nodeCount: number;
          edgeCount: number;
        }>
      | Map<PropertyKey, unknown>
  ): void {
    const shouldProcessGraph =
      changedProperties.has("loadInfo") ||
      changedProperties.has("nodeCount") ||
      changedProperties.has("edgeCount");
    if (shouldProcessGraph && this.loadInfo && this.loadInfo.graphDescriptor) {
      this.#processGraph(this.loadInfo.graphDescriptor);
    }
  }

  #onGraphNodeDblClick(evt: Event) {
    const { id } = evt as GraphNodeDblClickEvent;
    this.nodeValueBeingEdited = {
      editAction: "update",
      id,
    };
  }

  #onGraphEdgeAttach(evt: Event) {
    const { edge } = evt as GraphNodeEdgeAttach;
    this.edgeCount = -1;
    this.dispatchEvent(
      new EdgeChangeEvent("add", {
        from: edge.from.descriptor.id,
        to: edge.to.descriptor.id,
        out: edge.out,
        in: edge.in,
      })
    );
  }

  #onGraphEdgeDetach(evt: Event) {
    const { edge } = evt as GraphNodeEdgeDetach;
    this.edgeCount = -1;
    this.dispatchEvent(
      new EdgeChangeEvent("remove", {
        from: edge.from.descriptor.id,
        to: edge.to.descriptor.id,
        out: edge.out,
        in: edge.in,
      })
    );
  }

  #onGraphEdgeChange(evt: Event) {
    const { fromEdge, toEdge } = evt as GraphNodeEdgeChange;
    this.edgeCount = -1;
    this.dispatchEvent(
      new EdgeChangeEvent("remove", {
        from: fromEdge.from.descriptor.id,
        to: fromEdge.to.descriptor.id,
        out: fromEdge.out,
        in: fromEdge.in,
      })
    );

    this.dispatchEvent(
      new EdgeChangeEvent("add", {
        from: toEdge.from.descriptor.id,
        to: toEdge.to.descriptor.id,
        out: toEdge.out,
        in: toEdge.in,
      })
    );
  }

  #onGraphNodeDelete(evt: Event) {
    const { id } = evt as GraphNodeDelete;
    this.edgeCount = -1;
    this.nodeCount = -1;
    this.dispatchEvent(new NodeDeleteEvent(id));
  }

  #onDragOver(evt: DragEvent) {
    evt.preventDefault();
  }

  #onDrop(evt: DragEvent) {
    evt.preventDefault();

    const data = evt.dataTransfer?.getData(DATA_TYPE);
    if (!data || !this.#graph) {
      console.warn("No data in dropped node");
      return;
    }

    const nextNodeId =
      (this.loadInfo?.graphDescriptor?.nodes.length || 1_000) + 1;
    const id = `${data}-${nextNodeId}`;
    const x = evt.pageX - this.#left + window.scrollX;
    const y = evt.pageY - this.#top - window.scrollY;

    // Store the middle of the node for later.
    this.#graph.setNodeLayoutPosition(id, { x, y });

    this.dispatchEvent(new NodeCreateEvent(id, data));

    this.nodeValueBeingEdited = {
      editAction: "add",
      id,
    };
  }

  #onResize() {
    const bounds = this.getBoundingClientRect();
    this.#top = bounds.top;
    this.#left = bounds.left;
  }

  // TODO: Find a better way of getting the defaults for any given node.
  #getNodeMenu() {
    if (!this.editable || !this.loadInfo || !this.loadInfo.graphDescriptor) {
      return nothing;
    }

    const graph = inspect(this.loadInfo.graphDescriptor, {
      kits: this.kits,
    });

    const kits = graph.kits() || [];
    const kitList = new Map<string, string[]>();
    kits.sort((kit1, kit2) =>
      (kit1.descriptor.title || "") > (kit2.descriptor.title || "") ? 1 : -1
    );

    for (const kit of kits) {
      if (!kit.descriptor.title) {
        continue;
      }

      kitList.set(
        kit.descriptor.title,
        kit.nodeTypes.map((node) => node.type())
      );
    }

    return html`<div id="menu">
      <form>
        <ul>
          ${map(kitList, ([kitName, kitContents]) => {
            const kitId = kitName.toLocaleLowerCase().replace(/\W/, "-");
            return html`<li>
              <input type="radio" name="selected-kit" id="${kitId}" /><label
                for="${kitId}"
                >${kitName}</label
              >
              <ul>
                ${map(kitContents, (kitItemName) => {
                  const kitItemId = kitItemName
                    .toLocaleLowerCase()
                    .replace(/\W/, "-");
                  return html`<li
                    class=${classMap({
                      [kitItemId]: true,
                      ["kit-item"]: true,
                    })}
                    draggable="true"
                    @dragstart=${async (evt: DragEvent) => {
                      if (!evt.dataTransfer) {
                        return;
                      }
                      evt.dataTransfer.setData(DATA_TYPE, kitItemName);
                    }}
                  >
                    ${kitItemName}
                  </li>`;
                })}
              </ul>
            </li>`;
          })}
        </ul>
      </form>
    </div>`;
  }

  #createNodePropertiesPanel(activeNode: EditedNode) {
    if (!this.loadInfo || !this.loadInfo.graphDescriptor) {
      return;
    }

    const descriptor = this.loadInfo.graphDescriptor;
    const breadboardGraph = inspect(descriptor, { kits: this.kits });
    const node = breadboardGraph.nodeById(activeNode.id);
    if (!node) {
      return;
    }

    const configuration = node.configuration() || {};
    const details = (async () => {
      const { inputSchema } = await node.describe();

      if (!inputSchema.properties) {
        return html`<div id="properties">
          <div id="node-properties">
            Unable to configure node - no schema properties provided.
          </div>
        </div>`;
      }

      return html` <div id="properties">
        <div id="node-properties">
          <form @submit=${this.#onFormSubmit}>
            <header>
              <button
                type="button"
                class="cancel"
                @click=${() => {
                  if (!this.#graph) {
                    return;
                  }

                  this.nodeValueBeingEdited = null;
                }}
              >
                Cancel
              </button>
              <h1>Properties: ${node.descriptor.type} (${node.title()})</h1>
              <input
                ?disabled=${!this.editable}
                type="submit"
                value="${activeNode.editAction === "add" ? "Add" : "Update"}"
              />
            </header>
            <div id="fields">
              <input
                id="$id"
                name="$id"
                type="hidden"
                value="${activeNode.id}"
              />
              <input
                id="$type"
                name="$type"
                type="hidden"
                value="${node.descriptor.type}"
              />
              <fieldset>
                <legend>Configuration</legend>
                ${Object.keys(inputSchema.properties).length === 0
                  ? html`No configurable properties`
                  : nothing}
                ${map(
                  Object.entries(inputSchema.properties),
                  ([name, schema]) => {
                    let input;
                    switch (schema.type) {
                      case "object": {
                        input = `Object types are not supported yet.`;
                        break;
                      }

                      // TODO: Fill out more types.
                      default: {
                        const value =
                          configuration[name] ??
                          schema.examples ??
                          schema.default ??
                          "";

                        // prettier-ignore
                        input = html`<div
                            contenteditable="plaintext-only"
                            data-id="${name}"
                          >${value}</div>`;
                        break;
                      }
                    }

                    return html`<div class="configuration-item">
                      <label title="${schema.description}" for="${name}"
                        >${name}:
                      </label>
                      ${input}
                    </div>`;
                  }
                )}
              </fieldset>
            </div>
          </form>
        </div>
      </div>`;
    })();

    return html`${until(details, html`Loading...`)}`;
  }

  #onFormSubmit(evt: SubmitEvent) {
    evt.preventDefault();

    if (
      !(evt.target instanceof HTMLFormElement) ||
      !this.nodeValueBeingEdited
    ) {
      return;
    }

    const data = new FormData(evt.target);
    for (const field of evt.target.querySelectorAll("div[contenteditable]")) {
      if (
        !(
          field instanceof HTMLDivElement &&
          field.dataset.id &&
          field.textContent
        )
      ) {
        continue;
      }

      data.set(field.dataset.id, field.textContent);
    }

    const id = data.get("$id") as string;
    const nodeType = data.get("$type") as string;
    if (!(id && nodeType)) {
      console.warn("Unable to configure node - ID and type are missing");
      return;
    }

    if (!this.loadInfo || !this.loadInfo.graphDescriptor) {
      return;
    }

    const descriptor = this.loadInfo.graphDescriptor;
    const breadboardGraph = inspect(descriptor, { kits: this.kits });
    const node = breadboardGraph.nodeById(id);
    if (!node) {
      return;
    }

    const configuration: NodeConfiguration =
      structuredClone(node.configuration()) || {};
    for (const [name, value] of data) {
      if (typeof value !== "string") {
        continue;
      }

      if (name === "$id" || name === "$type") {
        continue;
      }

      configuration[name] = value;
    }

    this.dispatchEvent(new NodeUpdateEvent(id, configuration));

    // Close out the panel via removing the active node marker.
    this.nodeValueBeingEdited = null;
  }

  firstUpdated(): void {
    this.#onResizeBound();
    this.#graphRenderer.addGraph(this.#graph);
  }

  render() {
    let activeNode: HTMLTemplateResult | symbol = nothing;
    if (this.nodeValueBeingEdited) {
      activeNode = html`${this.#createNodePropertiesPanel(
        this.nodeValueBeingEdited
      )}`;
    }

    if (this.#graph) {
      this.#graph.highlightedNodeId = this.highlightedNodeId;
    }

    if (this.#graphRenderer) {
      this.#graphRenderer.editable = this.editable;
    }

    return html`${this.#graphRenderer} ${activeNode} ${this.#getNodeMenu()}`;
  }
}<|MERGE_RESOLUTION|>--- conflicted
+++ resolved
@@ -168,45 +168,6 @@
       z-index: 10;
     }
 
-<<<<<<< HEAD
-  reset() {
-    // To be implemented.
-  }
-
-  #configureLiteGraph() {
-    const LiteGraph = LG.LiteGraph as ExtendedLiteGraph;
-
-    LiteGraph.DEFAULT_SHADOW_COLOR = "rgba(0, 0, 0, 0.1)";
-    LiteGraph.CONNECTING_LINK_COLOR = "#999";
-    LiteGraph.NODE_SELECTED_TITLE_COLOR = "#222";
-    LiteGraph.NODE_BOX_OUTLINE_COLOR = "#555";
-    LiteGraph.CONNECTING_LINK_COLOR = "red";
-    LiteGraph.LINK_COLOR = "blue";
-    LiteGraph.EVENT_LINK_COLOR = "green";
-  }
-
-  #registerNodeTypes() {
-    LG.LiteGraph.clearRegisteredTypes();
-
-    const basicNode = class extends LG.LGraphNode {};
-    LG.LiteGraph.registerNodeType("bb/node", basicNode);
-  }
-
-  /**
-   * Return an inspectable node based on a given graph node index.
-   * 
-   * @param {LG.LGraphNode} node - A litegraph node whose ID defines the currently active node.
-   * 
-   * @returns {InspectableNode} returns the active node identified by index `activeNodeIdx`
-   */
-  #getInspectableNodeFromGraphNodeIndex(
-    node: LG.LGraphNode
-  ): InspectableNode | null {
-    const activeNodeIdx = this.#graphIndexToNodeIndex.get(node.id);
-    if (typeof activeNodeIdx === "undefined" || !this.#nodes) {
-      console.warn("Unable to find node", this.#graphIndexToNodeIndex, node.id);
-      return null;
-=======
     #node-properties {
       box-sizing: border-box;
       width: max(400px, 30%);
@@ -218,7 +179,6 @@
       box-shadow: 0 0 3px 0 rgba(0, 0, 0, 0.24);
       display: flex;
       flex-direction: column;
->>>>>>> 20a0e5c2
     }
 
     #properties header {
@@ -240,110 +200,11 @@
       flex: 1;
     }
 
-<<<<<<< HEAD
-    return activeNode;
-  }
-
-  #createGraph() {
-    const graphCanvasConstructor =
-      LG.LGraphCanvas as unknown as ExtendedLGraphCanvas;
-    graphCanvasConstructor.DEFAULT_BACKGROUND_IMAGE = "/images/pattern.png";
-
-    const graph: ExtendedLGraph = new LG.LGraph() as ExtendedLGraph;
-    const graphCanvas = new LG.LGraphCanvas(
-      this.#canvas,
-      graph
-    ) as ExtendedLGraphCanvas;
-
-    graphCanvas.allow_searchbox = false;
-    graphCanvas.always_render_background = false;
-    graphCanvas.background_image = "/images/pattern.png";
-    graphCanvas.clear_background = true;
-    graphCanvas.clear_background_color = "rgb(244, 247, 252)";
-    graphCanvas.connections_width = 1;
-    graphCanvas.default_link_color = "#999";
-    graphCanvas.ds.max_scale = 2;
-    graphCanvas.ds.min_scale = 0.2;
-    graphCanvas.highquality_render = false;
-    graphCanvas.links_render_mode = LG.LiteGraph.STRAIGHT_LINK;
-    graphCanvas.node_title_color = "#444";
-    graphCanvas.release_link_on_empty_shows_menu = false;
-    graphCanvas.render_canvas_border = false;
-    graphCanvas.render_connections_border = false;
-    graphCanvas.render_curved_connections = false;
-    graphCanvas.round_radius = 4;
-    graphCanvas.show_info = false;
-
-    graphCanvas.onNodeSelected = () => {
-      graphCanvas.highlighted_links = {};
-    };
-
-    graphCanvas.onShowNodePanel = (node) => {
-      const activeNode = this.#getInspectableNodeFromGraphNodeIndex(node);
-      if (!activeNode) {
-        return;
-      }
-
-      // TODO: Show Node info.
-      // this.activeNode = activeNode;
-    };
-
-    graphCanvas.onNodeMoved = (node) => {
-      const activeNode = this.#getInspectableNodeFromGraphNodeIndex(node);
-      if (!activeNode) {
-        return;
-      }
-
-      this.#nodeLocations.set(activeNode.descriptor.id, {
-        x: node.pos[0] + node.size[0] * 0.5,
-        y: node.pos[1] + node.size[1] * 0.5,
-      });
-    };
-
-    graph.start();
-    return { graphCanvas, graph };
-  }
-
-  /**
-   * Create node based on the provided values.
-   * 
-   * The function creates a new node with a specified type, title, and position, 
-   * and assigns styles based on the type.
-   * 
-   * @param {string} type - Specifies the type of the node. This can be "input", "secret", "output", "slot", or "passthrough".
-   * @param {string} title - The title of the node.
-   * @param {number} x - The x-coordinate of the node's position on the graph.
-   * @param {number} y - The y-coordinate of the node's position on the canvas.
-   * 
-   * @returns {LG.LGraphNode}
-   */
-  #createNode(type: string, title: string, x: number, y: number) {
-    const newNode = LG.LiteGraph.createNode("bb/node");
-    newNode.title = title;
-    newNode.pos = [x, y];
-
-    switch (type) {
-      case "input":
-        newNode.color = "#c9daf8";
-        newNode.boxcolor = "#3c78d8";
-        break;
-
-      case "secret":
-        newNode.color = "#f4cccc";
-        newNode.boxcolor = "#db4437";
-        break;
-
-      case "output":
-        newNode.color = "#b6d7a8";
-        newNode.boxcolor = "#38761d";
-        break;
-=======
     #properties form {
       display: grid;
       font-size: var(--bb-text-small);
       overflow: auto;
     }
->>>>>>> 20a0e5c2
 
     #properties #fields {
       overflow: auto;
