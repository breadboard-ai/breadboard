--- conflicted
+++ resolved
@@ -178,13 +178,6 @@
     if (this.visualizer === "mermaid") {
       this.style.setProperty("--diagram-display", "flex");
     } else {
-<<<<<<< HEAD
-      // visualizer === "visualblocks"
-      // Load the visualblocks bundle
-      await loadScript(VISUALBLOCKS_URL);
-      this.#diagram = document.createElement("visual-breadboard") as any;
-=======
->>>>>>> 6157cf4b
       this.style.setProperty("--diagram-display", "block");
     }
 
@@ -434,12 +427,6 @@
 
     this.#scheduleDiagramRender();
 
-<<<<<<< HEAD
-    let maybeDiagram = this.#diagram ?? "Loading...";
-    if (this.visualizer === "mermaid" && !this.loadInfo.diagram) {
-      maybeDiagram = "No board diagram";
-    }
-=======
     const loadVisualBreadboard = async () => {
       if (!this.#requestedVB) {
         this.#requestedVB = true;
@@ -450,7 +437,6 @@
         ${ref(this.#diagram)}
       ></visual-breadboard>`;
     };
->>>>>>> 6157cf4b
 
     return html`
       <div id="diagram">
