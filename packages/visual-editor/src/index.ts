/**
 * @license
 * Copyright 2023 Google LLC
 * SPDX-License-Identifier: Apache-2.0
 */

import { GoogleDriveBoardServer } from "@breadboard-ai/google-drive-kit";

import * as BreadboardUI from "@breadboard-ai/shared-ui";
const Strings = BreadboardUI.Strings.forSection("Global");

import {
  createTokenVendor,
  TokenVendor,
} from "@breadboard-ai/connection-client";
import {
  createFileSystemBackend,
  createFlagManager,
  getRunStore,
} from "@breadboard-ai/data-store";
import { SettingsHelperImpl } from "@breadboard-ai/shared-ui/data/settings-helper.js";
import { SettingsStore } from "@breadboard-ai/shared-ui/data/settings-store.js";
import type {
  BoardServer,
  ConformsToNodeValue,
  RunSecretEvent,
} from "@breadboard-ai/types";
import {
  addSandboxedRunModule,
  composeFileSystemBackends,
  createEphemeralBlobStore,
  createFileSystem,
  createRunObserver,
  GraphDescriptor,
  hash,
  MutableGraphStore,
  PersistentBackend,
  SerializedRun,
} from "@google-labs/breadboard";
import { provide } from "@lit/context";
import { html, HTMLTemplateResult, LitElement, nothing } from "lit";
import { customElement, state } from "lit/decorators.js";
import { map } from "lit/directives/map.js";
import { createRef, ref, type Ref } from "lit/directives/ref.js";
import { RecentBoardStore } from "./data/recent-boards";
import { styles as mainStyles } from "./index.styles.js";
import * as Runtime from "./runtime/runtime.js";
import {
  TabId,
  WorkspaceSelectionStateWithChangeId,
  WorkspaceVisualChangeId,
} from "./runtime/types";
import { SecretsHelper } from "./utils/secrets-helper";

import { createA2Server } from "@breadboard-ai/a2";
import { getGoogleDriveBoardService } from "@breadboard-ai/board-server-management";
import {
  CreateNewBoardMessage,
  EmbedHandler,
  embedState,
  EmbedState,
  IterateOnPromptMessage,
  ToggleIterateOnPromptMessage,
} from "@breadboard-ai/embed";
import { FileSystemPersistentBackend } from "@breadboard-ai/filesystem-board-server";
import { GoogleDriveClient } from "@breadboard-ai/google-drive-kit/google-drive-client.js";
import { McpFileSystemBackend } from "@breadboard-ai/mcp";
import {
  GlobalConfig,
  globalConfigContext,
} from "@breadboard-ai/shared-ui/contexts";
import { boardServerContext } from "@breadboard-ai/shared-ui/contexts/board-server.js";
import { googleDriveClientContext } from "@breadboard-ai/shared-ui/contexts/google-drive-client-context.js";
import { sideBoardRuntime } from "@breadboard-ai/shared-ui/contexts/side-board-runtime.js";
import { uiStateContext } from "@breadboard-ai/shared-ui/contexts/ui-state.js";
import { IterateOnPromptEvent } from "@breadboard-ai/shared-ui/events/events.js";
import {
  AppCatalystApiClient,
  CheckAppAccessResponse,
} from "@breadboard-ai/shared-ui/flow-gen/app-catalyst.js";
import {
  FlowGenerator,
  flowGeneratorContext,
} from "@breadboard-ai/shared-ui/flow-gen/flow-generator.js";
import { SideBoardRuntime } from "@breadboard-ai/shared-ui/sideboards/types.js";
import { ReactiveAppScreen } from "@breadboard-ai/shared-ui/state/app-screen.js";
import { type AppScreenOutput } from "@breadboard-ai/shared-ui/state/types.js";
import { ActionTracker } from "@breadboard-ai/shared-ui/utils/action-tracker";
import {
  SIGN_IN_CONNECTION_ID,
  SigninAdapter,
  signinAdapterContext,
} from "@breadboard-ai/shared-ui/utils/signin-adapter.js";
import { SignalWatcher } from "@lit-labs/signals";
import { classMap } from "lit/directives/class-map.js";
import { unsafeHTML } from "lit/directives/unsafe-html.js";
import { Admin } from "./admin";
import { keyboardCommands } from "./commands/commands";
import { KeyboardCommandDeps } from "./commands/types";
import { eventRoutes } from "./event-routing/event-routing";
import { RuntimeBoardServerChangeEvent } from "./runtime/events.js";
import { sandbox } from "./sandbox";
import { MainArguments } from "./types/types";
import { envFromFlags } from "./utils/env-from-flags";
<<<<<<< HEAD
import { envFromSettings } from "./utils/env-from-settings";
=======
import { FileSystemPersistentBackend } from "@breadboard-ai/filesystem-board-server";
import { makeUrl } from "@breadboard-ai/shared-ui/utils/urls.js";
>>>>>>> 38622206

type RenderValues = {
  canSave: boolean;
  saveStatus: BreadboardUI.Types.BOARD_SAVE_STATUS;
  projectState: BreadboardUI.State.Project | null;
  showingOverlay: boolean;
  showExperimentalComponents: boolean;
  themeHash: number;
  tabStatus: BreadboardUI.Types.STATUS;
  topGraphResult: BreadboardUI.Types.TopGraphRunResult;
};

const LOADING_TIMEOUT = 1250;
const BOARD_AUTO_SAVE_TIMEOUT = 1_500;
const UPDATE_HASH_KEY = "bb-main-update-hash";

@customElement("bb-main")
export class Main extends SignalWatcher(LitElement) {
  @provide({ context: globalConfigContext })
  accessor globalConfig: GlobalConfig;

  @provide({ context: BreadboardUI.Contexts.settingsHelperContext })
  accessor settingsHelper: SettingsHelperImpl;

  @provide({ context: BreadboardUI.Elements.tokenVendorContext })
  accessor tokenVendor: TokenVendor;

  @provide({ context: signinAdapterContext })
  accessor signinAdapter: SigninAdapter;

  @provide({ context: flowGeneratorContext })
  accessor flowGenerator: FlowGenerator;

  @provide({ context: googleDriveClientContext })
  accessor googleDriveClient: GoogleDriveClient;

  @provide({ context: sideBoardRuntime })
  accessor sideBoardRuntime!: SideBoardRuntime;

  @provide({ context: BreadboardUI.Contexts.embedderContext })
  accessor embedState!: EmbedState;

  @provide({ context: boardServerContext })
  accessor boardServer: BoardServer | undefined;

  @provide({ context: uiStateContext })
  @state()
  accessor #uiState!: BreadboardUI.State.UI;

  @state()
  accessor #tab: Runtime.Types.Tab | null = null;

  @state()
  accessor #boardServers: BoardServer[] = [];

  /**
   * Monotonically increases whenever the graph topology of a graph in the
   * current tab changes. Graph topology == any non-visual change to the graph.
   * - this property is incremented whenever the "update" event is received
   *   from the `GraphStore` instance, which stores and tracks all known graphs,
   *   across all tabs, etc.
   * - this property is only incremented when the "update" is for the current
   *   tab's graph, but that still works when we switch tabs, since we don't
   *   check the value of the property, just whether it changed.
   * - because it is decorated with `@state()` on this component,
   *   incrementing this property causes a new render of the component.
   * - this property is then passed to various sub-components that need to be
   *   aware of graph topology changes.
   * - these sub-components need to have their own `graphTopologyUpdateId` that
   *   should be decorated as `@property()`, so that the change to this property
   *   causes a new render of that component, too.
   * - as the resulting effect, incrementing the property will keep the parts
   *   of the UI that need to reflect the latest graph topology up to date.
   */
  @state()
  accessor graphTopologyUpdateId: number = 0;

  /**
   * Similar to graphTopologyUpdateId, but for all graphs in the graph store.
   * This is useful for tracking all changes to all graphs, like in
   * component/boards selectors.
   */
  @state()
  accessor graphStoreUpdateId: number = 0;

  @state()
  accessor #tosStatus: CheckAppAccessResponse | null = null;

  @state()
  accessor #ready = false;

  @state()
  set #statusUpdates(
    values: ConformsToNodeValue<BreadboardUI.Types.VisualEditorStatusUpdate>[]
  ) {
    values.sort((a, b) => {
      const aDate = new Date(a.date);
      const bDate = new Date(b.date);
      return bDate.getTime() - aDate.getTime();
    });

    const lastUpdateHash =
      globalThis.localStorage.getItem(UPDATE_HASH_KEY) ?? "0";
    const updateHash = hash(values).toString();
    if (lastUpdateHash === updateHash) {
      return;
    }

    globalThis.localStorage.setItem(UPDATE_HASH_KEY, updateHash);
    this.#statusUpdatesValues = values;

    if (
      values[0]?.type !== "info" &&
      this.#uiState.showStatusUpdateChip === null
    ) {
      this.#uiState.showStatusUpdateChip = true;
    }
  }
  get #statusUpdates() {
    return this.#statusUpdatesValues;
  }
  #statusUpdatesValues: BreadboardUI.Types.VisualEditorStatusUpdate[] = [];

  // References.
  readonly #canvasControllerRef: Ref<BreadboardUI.Elements.CanvasController> =
    createRef();
  readonly #tooltipRef: Ref<BreadboardUI.Elements.Tooltip> = createRef();
  readonly #feedbackPanelRef: Ref<BreadboardUI.Elements.FeedbackPanel> =
    createRef();

  // The snackbar is not held as a Ref because we need to track pending snackbar
  // messages as they are coming in and, once the snackbar has rendered, we add
  // them. This means we use the ref callback to handle this case instead of
  // using to create and store the reference itself.
  #snackbar: BreadboardUI.Elements.Snackbar | undefined = undefined;
  #pendingSnackbarMessages: Array<{
    message: BreadboardUI.Types.SnackbarMessage;
    replaceAll: boolean;
  }> = [];

  // Created or set up in the constructor / #init.
  #graphStore!: MutableGraphStore;
  #selectionState: WorkspaceSelectionStateWithChangeId | null = null;
  #lastVisualChangeId: WorkspaceVisualChangeId | null = null;
  #runtime!: Runtime.Runtime;

  // Various bits of state.
  readonly #boardRunStatus = new Map<TabId, BreadboardUI.Types.STATUS>();
  readonly #recentBoardStore = RecentBoardStore.instance();
  readonly #runStore = getRunStore();
  readonly #lastPointerPosition = { x: 0, y: 0 };
  readonly #embedHandler?: EmbedHandler;
  readonly #apiClient: AppCatalystApiClient;
  readonly #secretsHelper: SecretsHelper;
  readonly #settings: SettingsStore;

  // Event Handlers.
  readonly #onShowTooltipBound = this.#onShowTooltip.bind(this);
  readonly #hideTooltipBound = this.#hideTooltip.bind(this);
  readonly #onKeyboardShortCut = this.#onKeyboardShortcut.bind(this);

  static styles = mainStyles;

  constructor(args: MainArguments) {
    super();

    // Static deployment config
    this.globalConfig = args.globalConfig;

    // User settings
    this.#settings = args.settings;
    this.settingsHelper = new SettingsHelperImpl(this.#settings);
    this.#secretsHelper = new SecretsHelper(this.#settings);

    // Authentication
    this.tokenVendor = createTokenVendor(
      {
        get: (conectionId: string) => {
          return this.settingsHelper.get(
            BreadboardUI.Types.SETTINGS_TYPE.CONNECTIONS,
            conectionId
          )?.value as string;
        },
        set: async (connectionId: string, grant: string) => {
          await this.settingsHelper.set(
            BreadboardUI.Types.SETTINGS_TYPE.CONNECTIONS,
            connectionId,
            {
              name: connectionId,
              value: grant,
            }
          );
        },
      },
      this.globalConfig
    );

    this.signinAdapter = new SigninAdapter(
      this.tokenVendor,
      this.globalConfig,
      this.settingsHelper
    );

    // Asyncronously check if the user has a geo-restriction and sign out if so.
    this.signinAdapter.token().then(async (result) => {
      if (
        result.state === "valid" &&
        (await this.signinAdapter.userHasGeoRestriction(
          result.grant.access_token
        ))
      ) {
        await this.signinAdapter.signOut();
        window.history.pushState(
          undefined,
          "",
          makeUrl({
            page: "landing",
            geoRestriction: true,
            redirect: { page: "home" },
          })
        );
        window.location.reload();
      }
    });

    // API Clients
    let backendApiEndpoint = this.globalConfig.BACKEND_API_ENDPOINT;
    if (!backendApiEndpoint) {
      console.warn(`No BACKEND_API_ENDPOINT in ClientDeploymentConfiguration`);
      // Supply some value, so that we fail while calling the API, rather
      // than at initialization.
      // TODO: Come up with a more elegant solution.
      backendApiEndpoint = window.location.href;
    }

    this.#apiClient = new AppCatalystApiClient(
      this.signinAdapter,
      backendApiEndpoint
    );

    this.flowGenerator = new FlowGenerator(this.#apiClient);

    this.googleDriveClient = new GoogleDriveClient({
      apiBaseUrl: "https://www.googleapis.com",
      domainProxyUrl: this.globalConfig.ENABLE_GOOGLE_DRIVE_PROXY
        ? new URL("v1beta1/getOpalFile", backendApiEndpoint).href
        : undefined,
      publicReadStrategy: new URL(window.location.href).searchParams.has(
        "proxy-public-drive-files"
      )
        ? {
            kind: "proxy",
            url: new URL("/files/", window.location.href).href,
          }
        : {
            kind: "direct",
            apiKey: this.globalConfig.googleDrive.publicApiKey,
          },
      getUserAccessToken: async () => {
        const token = await this.signinAdapter.token();
        if (token.state === "valid") {
          return token.grant.access_token;
        }
        throw new Error(`User is signed out`);
      },
    });

    this.#embedHandler = args.embedHandler;

    this.#init(args).then(() => {
      console.log(`[${Strings.from("APP_NAME")} Visual Editor Initialized]`);
      this.#ready = true;
    });
  }

  connectedCallback(): void {
    super.connectedCallback();

    window.addEventListener("bbshowtooltip", this.#onShowTooltipBound);
    window.addEventListener("bbhidetooltip", this.#hideTooltipBound);
    window.addEventListener("pointerdown", this.#hideTooltipBound);
    window.addEventListener("keydown", this.#onKeyboardShortCut);

    if (this.#embedHandler) {
      this.embedState = embedState();
    }

    this.#embedHandler?.subscribe(
      "toggle_iterate_on_prompt",
      async (message: ToggleIterateOnPromptMessage) => {
        this.embedState.showIterateOnPrompt = message.on;
      }
    );
    this.#embedHandler?.subscribe(
      "create_new_board",
      async (message: CreateNewBoardMessage) => {
        if (!message.prompt) {
          // If no prompt provided, generate an empty board.
          this.#generateBoardFromGraph(BreadboardUI.Utils.blankBoard());
        } else {
          void this.#generateGraph(message.prompt)
            .then((graph) => this.#generateBoardFromGraph(graph))
            .catch((error) => console.error("Error generating board", error));
        }
      }
    );
    this.#embedHandler?.sendToEmbedder({ type: "handshake_ready" });
  }

  disconnectedCallback(): void {
    super.disconnectedCallback();

    window.removeEventListener("bbshowtooltip", this.#onShowTooltipBound);
    window.removeEventListener("bbhidetooltip", this.#hideTooltipBound);
    window.removeEventListener("pointerdown", this.#hideTooltipBound);
    window.removeEventListener("keydown", this.#onKeyboardShortCut);
  }

  async #init(args: MainArguments) {
    const flagManager = createFlagManager(this.globalConfig.flags);
    const flags = await flagManager.flags();

    const fileSystem = createFileSystem({
      env: [
        ...envFromSettings(this.#settings),
        ...(args.env || []),
        ...envFromFlags(flags),
      ],
      local: createFileSystemBackend(createEphemeralBlobStore()),
      mnt: composeFileSystemBackends(
        new Map<string, PersistentBackend>([
          [
            "fs",
            new FileSystemPersistentBackend(async (callback) => {
              return new Promise((resolve) => {
                // TOOD: Make this less terrible.
                const b = document.createElement("button");
                b.textContent = "Allow Access";
                b.style.cssText = `position:absolute;left:0;top:0;z-index:10000`;
                document.body.appendChild(b);
                b.addEventListener("click", () => {
                  resolve(callback());
                  b.remove();
                });
              });
            }),
          ],
          [
            "mcp",
            new McpFileSystemBackend(async () => {
              const token = await this.signinAdapter.token();
              if (token.state === "valid") {
                return token.grant.access_token;
              }
              // This will fail, and that's okay. We'll get the "Unauthorized"
              // error.
              return "";
            }),
          ],
        ])
      ),
    });

    this.#runtime = await Runtime.create({
      recentBoardStore: this.#recentBoardStore,
      graphStore: this.#graphStore,
      runStore: this.#runStore,
      experiments: {},
      globalConfig: this.globalConfig,
      tokenVendor: this.tokenVendor,
      sandbox,
      settings: this.#settings,
      proxy: [],
      fileSystem,
      builtInBoardServers: [createA2Server()],
      kits: addSandboxedRunModule(
        sandbox,
        args.kits || [],
        args.moduleInvocationFilter
      ),
      googleDriveClient: this.googleDriveClient,
      appName: Strings.from("APP_NAME"),
      appSubName: Strings.from("SUB_APP_NAME"),
      flags: flagManager,
    });
    this.#addRuntimeEventHandlers();

    this.#boardServers = this.#runtime.board.getBoardServers() || [];
    this.#uiState = this.#runtime.state.getOrCreateUIState();
    this.#graphStore = this.#runtime.board.getGraphStore();

    const hasMountedBoardServer = this.#findSelectedBoardServer(args);
    if (!hasMountedBoardServer && args.boardServerUrl) {
      console.log(`[Status] Mounting server "${args.boardServerUrl.href}" ...`);
      const connecting = await this.#runtime.board.connect(
        args.boardServerUrl.href
      );
      if (connecting?.success) {
        this.#findSelectedBoardServer(args);
        console.log(`[Status] Connected to server`);

        // Since we late-mounted the server we have to add it to the state
        // manager so it can be used by the Reactive Project.
        const mountedServer = this.#runtime.board.getBoardServerForURL(
          new URL(args.boardServerUrl.href)
        );

        this.#runtime.state.appendServer(mountedServer);
      }
    }

    if (
      args.boardServerUrl &&
      args.boardServerUrl.protocol === GoogleDriveBoardServer.PROTOCOL
    ) {
      const gdrive = await getGoogleDriveBoardService();
      if (gdrive) {
        args.boardServerUrl = new URL(gdrive.url);
      }
    }

    // Admin.
    const admin = new Admin(args, this.globalConfig, this.googleDriveClient);
    admin.runtime = this.#runtime;
    admin.settingsHelper = this.settingsHelper;

    // This is currently used only for legacy graph kits (Agent,
    // Google Drive).
    args.graphStorePreloader?.(this.#graphStore);

    this.sideBoardRuntime = this.#runtime.sideboards;
    this.sideBoardRuntime.addEventListener("empty", () => {
      this.#uiState.canRunMain = true;
    });
    this.sideBoardRuntime.addEventListener("running", () => {
      this.#uiState.canRunMain = false;
    });

    if (this.signinAdapter.state === "signedout") {
      return;
    }

    this.#graphStore.addEventListener("update", (evt) => {
      const { mainGraphId } = evt;
      const current = this.#tab?.mainGraphId;
      this.graphStoreUpdateId++;
      if (
        !current ||
        (mainGraphId !== current && !evt.affectedGraphs.includes(current))
      ) {
        return;
      }
      this.graphTopologyUpdateId++;
    });

    // Once we've determined the sign-in status, relay it to an embedder.
    this.#embedHandler?.sendToEmbedder({
      type: "home_loaded",
      isSignedIn: this.signinAdapter.state === "signedin",
    });

    this.#maybeNotifyAboutPreferredUrlForDomain();

    this.#runtime.shell.startTrackUpdates();
    await this.#runtime.router.init();
  }

  #findSelectedBoardServer(args: MainArguments) {
    let hasMountedBoardServer = false;
    for (const server of this.#boardServers) {
      if (server.url.href === args.boardServerUrl?.href) {
        hasMountedBoardServer = true;
        this.#uiState.boardServer = server.name;
        this.#uiState.boardLocation = server.url.href;
        this.boardServer = server;
        break;
      }
    }
    return hasMountedBoardServer;
  }

  async #maybeNotifyAboutPreferredUrlForDomain() {
    const domain = this.signinAdapter.domain;
    if (!domain) {
      return;
    }
    const url = this.globalConfig.domains?.[domain].preferredUrl;
    if (!url) {
      return;
    }

    this.snackbar(
      html`
        Users from ${domain} should prefer
        <a href="${url}">${new URL(url).hostname}</a>
      `,
      BreadboardUI.Types.SnackType.WARNING,
      [],
      true
    );
  }

  #addRuntimeEventHandlers() {
    if (!this.#runtime) {
      console.error("No runtime found");
      return;
    }

    const currentUrl = new URL(window.location.href);

    this.#runtime.board.addEventListener(
      RuntimeBoardServerChangeEvent.eventName,
      () => {
        this.#boardServers = this.#runtime.board.getBoardServers() || [];
      }
    );

    this.#runtime.board.addEventListener(
      Runtime.Events.RuntimeShareMissingEvent.eventName,
      () => {
        this.#uiState.show.add("MissingShare");
      }
    );

    this.#runtime.addEventListener(
      Runtime.Events.RuntimeToastEvent.eventName,
      (evt: Runtime.Events.RuntimeToastEvent) => {
        this.toast(evt.message, evt.toastType, evt.persistent, evt.toastId);
      }
    );

    this.#runtime.addEventListener(
      Runtime.Events.RuntimeSnackbarEvent.eventName,
      (evt: Runtime.Events.RuntimeSnackbarEvent) => {
        this.snackbar(
          evt.message,
          evt.snackType,
          evt.actions,
          evt.persistent,
          evt.snackbarId,
          evt.replaceAll
        );
      }
    );

    this.#runtime.addEventListener(
      Runtime.Events.RuntimeUnsnackbarEvent.eventName,
      () => {
        this.unsnackbar();
      }
    );

    this.#runtime.addEventListener(
      Runtime.Events.RuntimeHostStatusUpdateEvent.eventName,
      (evt: Runtime.Events.RuntimeHostStatusUpdateEvent) => {
        this.#statusUpdates = evt.updates;
      }
    );

    this.#runtime.select.addEventListener(
      Runtime.Events.RuntimeSelectionChangeEvent.eventName,
      (evt: Runtime.Events.RuntimeSelectionChangeEvent) => {
        this.#selectionState = {
          selectionChangeId: evt.selectionChangeId,
          selectionState: evt.selectionState,
          moveToSelection: evt.moveToSelection,
        };

        this.requestUpdate();
      }
    );

    this.#runtime.edit.addEventListener(
      Runtime.Events.RuntimeVisualChangeEvent.eventName,
      (evt: Runtime.Events.RuntimeVisualChangeEvent) => {
        this.#lastVisualChangeId = evt.visualChangeId;
        this.requestUpdate();
      }
    );

    this.#runtime.edit.addEventListener(
      Runtime.Events.RuntimeBoardAutonameEvent.eventName,
      (evt: Runtime.Events.RuntimeBoardAutonameEvent) => {
        console.log("Autoname Status Change:", evt.status);
      }
    );

    this.#runtime.edit.addEventListener(
      Runtime.Events.RuntimeBoardEditEvent.eventName,
      () => {
        this.#runtime.board.save(
          this.#tab?.id ?? null,
          BOARD_AUTO_SAVE_TIMEOUT,
          null
        );
      }
    );

    this.#runtime.edit.addEventListener(
      Runtime.Events.RuntimeErrorEvent.eventName,
      (evt: Runtime.Events.RuntimeErrorEvent) => {
        // Wait a frame so we don't end up accidentally spamming the render.
        requestAnimationFrame(() => {
          this.toast(evt.message, BreadboardUI.Events.ToastType.ERROR);
        });
      }
    );

    this.#runtime.board.addEventListener(
      Runtime.Events.RuntimeBoardLoadErrorEvent.eventName,
      () => {
        if (this.#tab) {
          this.#uiState.loadState = "Error";
        }

        this.toast(
          Strings.from("ERROR_UNABLE_TO_LOAD_PROJECT"),
          BreadboardUI.Events.ToastType.ERROR
        );
      }
    );

    this.#runtime.board.addEventListener(
      Runtime.Events.RuntimeErrorEvent.eventName,
      (evt: Runtime.Events.RuntimeErrorEvent) => {
        this.toast(evt.message, BreadboardUI.Events.ToastType.ERROR);
      }
    );

    this.#runtime.board.addEventListener(
      Runtime.Events.RuntimeNewerSharedVersionEvent.eventName,
      () => {
        this.snackbar(
          Strings.from("STATUS_NEWER_VERSION"),
          BreadboardUI.Types.SnackType.INFORMATION,
          [],
          true,
          globalThis.crypto.randomUUID(),
          true
        );
      }
    );

    this.#runtime.board.addEventListener(
      Runtime.Events.RuntimeTabChangeEvent.eventName,
      async (evt: Runtime.Events.RuntimeTabChangeEvent) => {
        this.#tab = this.#runtime.board.currentTab;
        this.#maybeShowWelcomePanel();

        if (this.#tab) {
          // If there is a TGO in the tab change event, honor it and populate a
          // run with it before switching to the tab proper.
          if (evt.topGraphObserver) {
            this.#runtime.run.create(
              this.#tab,
              evt.topGraphObserver,
              evt.runObserver
            );
          }

          if (this.#tab.graph.title) {
            this.#runtime.shell.setPageTitle(this.#tab.graph.title);
          }

          this.#uiState.loadState = "Loaded";
          this.#runtime.select.refresh(
            this.#tab.id,
            this.#runtime.util.createWorkspaceSelectionChangeId()
          );
        } else {
          this.#runtime.router.clearFlowParameters();
          this.#runtime.shell.setPageTitle(null);
        }
      }
    );

    this.#runtime.board.addEventListener(
      Runtime.Events.RuntimeModuleChangeEvent.eventName,
      () => {
        this.requestUpdate();
      }
    );

    this.#runtime.board.addEventListener(
      Runtime.Events.RuntimeWorkspaceItemChangeEvent.eventName,
      () => {
        this.requestUpdate();
      }
    );

    this.#runtime.board.addEventListener(
      Runtime.Events.RuntimeTabCloseEvent.eventName,
      async (evt: Runtime.Events.RuntimeTabCloseEvent) => {
        if (!evt.tabId) {
          return;
        }

        if (this.#tab?.id !== evt.tabId) {
          return;
        }

        if (
          this.#boardRunStatus.get(evt.tabId) ===
          BreadboardUI.Types.STATUS.STOPPED
        ) {
          return;
        }

        this.#boardRunStatus.set(evt.tabId, BreadboardUI.Types.STATUS.STOPPED);
        this.#runtime.run.getAbortSignal(evt.tabId)?.abort();
        this.requestUpdate();
      }
    );

    this.#runtime.board.addEventListener(
      Runtime.Events.RuntimeBoardSaveStatusChangeEvent.eventName,
      () => {
        this.requestUpdate();
      }
    );

    this.#runtime.run.addEventListener(
      Runtime.Events.RuntimeBoardRunEvent.eventName,
      (evt: Runtime.Events.RuntimeBoardRunEvent) => {
        if (this.#tab && evt.tabId === this.#tab.id) {
          this.requestUpdate();
        }

        switch (evt.runEvt.type) {
          case "next":
          case "graphstart":
          case "skip": {
            // Noops.
            break;
          }

          case "start": {
            this.#boardRunStatus.set(
              evt.tabId,
              BreadboardUI.Types.STATUS.RUNNING
            );
            break;
          }

          case "end": {
            this.#boardRunStatus.set(
              evt.tabId,
              BreadboardUI.Types.STATUS.STOPPED
            );
            break;
          }

          case "error": {
            this.#boardRunStatus.set(
              evt.tabId,
              BreadboardUI.Types.STATUS.STOPPED
            );
            break;
          }

          case "resume": {
            this.#boardRunStatus.set(
              evt.tabId,
              BreadboardUI.Types.STATUS.RUNNING
            );
            break;
          }

          case "pause": {
            this.#boardRunStatus.set(
              evt.tabId,
              BreadboardUI.Types.STATUS.PAUSED
            );
            break;
          }

          case "secret": {
            const event = evt.runEvt as RunSecretEvent;
            const runner = evt.harnessRunner;
            const { keys } = event.data;
            const signInKey = `connection:${SIGN_IN_CONNECTION_ID}`;

            // Check and see if we're being asked for a sign-in key
            if (keys.at(0) === signInKey) {
              this.signinAdapter.token().then((token) => {
                if (!runner?.running()) {
                  runner?.run({
                    [signInKey]:
                      token.state === "valid"
                        ? token.grant.access_token
                        : undefined,
                  });
                }
              });
              return;
            }

            this.#secretsHelper.setKeys(keys);
            if (this.#secretsHelper.hasAllSecrets()) {
              runner?.run(this.#secretsHelper.getSecrets());
            } else {
              const result = SecretsHelper.allKeysAreKnown(
                this.#settings,
                keys
              );
              if (result) {
                runner?.run(result);
              } else {
                this.#secretsHelper.setKeys(keys);
              }
            }
          }
        }
      }
    );

    this.#runtime.router.addEventListener(
      Runtime.Events.RuntimeURLChangeEvent.eventName,
      async (evt: Runtime.Events.RuntimeURLChangeEvent) => {
        this.#runtime.board.currentURL = evt.url;

        if (evt.mode) {
          this.#uiState.mode = evt.mode;
        }

        const urlWithoutMode = new URL(evt.url);
        urlWithoutMode.searchParams.delete("mode");

        // Close tab, go to the home page.
        if (urlWithoutMode.search === "") {
          if (this.#tab) {
            this.#runtime.board.closeTab(this.#tab.id);
            return;
          }

          // This does a round-trip to clear out any tabs, after which it
          // will dispatch an event which will cause the welcome page to be
          // shown.
          this.#runtime.board.createTabsFromURL(currentUrl);
        } else {
          // Load the tab.
          const boardUrl = this.#runtime.board.getBoardURL(urlWithoutMode);
          if (!boardUrl || boardUrl === this.#tab?.graph.url) {
            return;
          }

          if (urlWithoutMode) {
            let snackbarId: BreadboardUI.Types.SnackbarUUID | undefined;
            const loadingTimeout = setTimeout(() => {
              snackbarId = globalThis.crypto.randomUUID();
              this.snackbar(
                Strings.from("STATUS_GENERIC_LOADING"),
                BreadboardUI.Types.SnackType.PENDING,
                [],
                true,
                snackbarId,
                true
              );
            }, LOADING_TIMEOUT);

            this.#uiState.loadState = "Loading";
            await this.#runtime.board.createTabFromURL(
              boardUrl,
              undefined,
              undefined,
              undefined,
              undefined,
              undefined,
              undefined,
              evt.creator,
              evt.resultsFileId
            );
            clearTimeout(loadingTimeout);
            if (snackbarId) {
              this.unsnackbar(snackbarId);
            }
          }
        }
      }
    );
  }

  async #generateGraph(intent: string): Promise<GraphDescriptor> {
    const { flow } = await this.flowGenerator.oneShot({ intent });
    return flow;
  }

  async #generateBoardFromGraph(graph: GraphDescriptor) {
    const boardServerName = this.#uiState.boardServer;
    const location = this.#uiState.boardLocation;
    const fileName = `${globalThis.crypto.randomUUID()}.bgl.json`;

    const saveResult = await this.#runtime.board.saveAs(
      boardServerName,
      location,
      fileName,
      graph,
      true,
      {
        start: Strings.from("STATUS_CREATING_PROJECT"),
        end: Strings.from("STATUS_PROJECT_CREATED"),
        error: Strings.from("ERROR_UNABLE_TO_CREATE_PROJECT"),
      }
    );

    if (!saveResult || !saveResult.result || !saveResult.url) {
      return;
    }

    this.#embedHandler?.sendToEmbedder({
      type: "board_id_created",
      id: saveResult.url.href,
    });
  }

  #maybeShowWelcomePanel() {
    if (this.#tab === null) {
      this.#uiState.loadState = "Home";
    }

    if (this.#uiState.loadState !== "Home") {
      return;
    }
    this.#hideAllOverlays();
    this.unsnackbar();
  }

  #hideAllOverlays() {
    this.#uiState.show.delete("BoardEditModal");
    this.#uiState.show.delete("BoardServerAddOverlay");
    this.#uiState.show.delete("MissingShare");
    this.#uiState.show.delete("VideoModal");
    this.#uiState.show.delete("StatusUpdateModal");
  }

  #onShowTooltip(evt: Event) {
    const tooltipEvent = evt as BreadboardUI.Events.ShowTooltipEvent;
    if (!this.#tooltipRef.value) {
      return;
    }

    const tooltips = this.#settings.getItem(
      BreadboardUI.Types.SETTINGS_TYPE.GENERAL,
      "Show Tooltips"
    );
    if (!tooltips?.value) {
      return;
    }

    // Add a little clearance onto the value.
    this.#tooltipRef.value.x = Math.min(
      Math.max(tooltipEvent.x, 120),
      window.innerWidth - 120
    );
    this.#tooltipRef.value.y = Math.max(tooltipEvent.y, 90);
    this.#tooltipRef.value.message = tooltipEvent.message;
    this.#tooltipRef.value.visible = true;
  }

  #hideTooltip() {
    if (!this.#tooltipRef.value) {
      return;
    }

    this.#tooltipRef.value.visible = false;
  }

  #receivesInputPreference(target: EventTarget) {
    return (
      target instanceof HTMLInputElement ||
      target instanceof HTMLTextAreaElement ||
      target instanceof HTMLSelectElement ||
      target instanceof HTMLCanvasElement ||
      (target instanceof HTMLElement &&
        (target.contentEditable === "true" ||
          target.contentEditable === "plaintext-only"))
    );
  }

  #handlingShortcut = false;
  async #onKeyboardShortcut(evt: KeyboardEvent) {
    if (this.#handlingShortcut) {
      return;
    }

    // Check if there's an input preference before actioning any main keyboard
    // command. This is often something like the text inputs which have
    // preference over these more general keyboard commands.
    if (
      evt.composedPath().some((target) => this.#receivesInputPreference(target))
    ) {
      return;
    }

    let key = evt.key;
    if (key === "Meta" || key === "Ctrl" || key === "Shift") {
      return;
    }
    if (evt.shiftKey) {
      key = `Shift+${key}`;
    }
    if (evt.metaKey) {
      key = `Cmd+${key}`;
    }
    if (evt.ctrlKey) {
      key = `Ctrl+${key}`;
    }

    const deps: KeyboardCommandDeps = {
      runtime: this.#runtime,
      selectionState: this.#selectionState,
      tab: this.#tab,
      originalEvent: evt,
      pointerLocation: this.#lastPointerPosition,
      settings: this.#settings,
      graphStore: this.#graphStore,
      strings: Strings,
    } as const;

    for (const [keys, command] of keyboardCommands) {
      if (keys.includes(key) && command.willHandle(this.#tab, evt)) {
        evt.preventDefault();
        evt.stopImmediatePropagation();

        this.#handlingShortcut = true;

        // Toast.
        let toastId;
        const notifyUser = () => {
          toastId = this.toast(
            command.messagePending ?? Strings.from("STATUS_GENERIC_WORKING"),
            BreadboardUI.Events.ToastType.PENDING,
            true
          );
        };

        // Either notify or set a timeout for notifying the user.
        let notifyUserOnTimeout;
        if (command.alwaysNotify) {
          notifyUser();
        } else {
          notifyUserOnTimeout = setTimeout(
            notifyUser,
            command.messageTimeout ?? 500
          );
        }

        // Perform the command.
        try {
          this.#uiState.blockingAction = true;
          await command.do(deps);
          this.#uiState.blockingAction = false;

          // Replace the toast.
          if (toastId) {
            this.toast(
              command.messageComplete ?? Strings.from("STATUS_GENERIC_WORKING"),
              command.messageType ?? BreadboardUI.Events.ToastType.INFORMATION,
              false,
              toastId
            );
          }
        } catch (err) {
          const commandErr = err as { message: string };
          this.toast(
            commandErr.message ?? Strings.from("ERROR_GENERIC"),
            BreadboardUI.Events.ToastType.ERROR,
            false,
            toastId
          );
        } finally {
          // Clear the timeout in case it's not fired yet.
          if (notifyUserOnTimeout) {
            clearTimeout(notifyUserOnTimeout);
          }
          this.#uiState.blockingAction = false;
        }

        this.#handlingShortcut = false;
        break;
      }
    }
  }

  untoast(id?: string) {
    if (!id) {
      return;
    }

    this.#uiState.toasts.delete(id);
    this.requestUpdate();
  }

  toast(
    message: string,
    type: BreadboardUI.Events.ToastType,
    persistent = false,
    id = globalThis.crypto.randomUUID()
  ) {
    if (message.length > 77) {
      message = message.slice(0, 74) + "...";
    }

    console.warn(message);
    this.#uiState.toasts.set(id, { message, type, persistent });
    return id;
  }

  snackbar(
    message: string | HTMLTemplateResult,
    type: BreadboardUI.Types.SnackType,
    actions: BreadboardUI.Types.SnackbarAction[] = [],
    persistent = false,
    id = globalThis.crypto.randomUUID(),
    replaceAll = false
  ) {
    if (!this.#snackbar) {
      this.#pendingSnackbarMessages.push({
        message: {
          id,
          message,
          type,
          persistent,
          actions,
        },
        replaceAll,
      });
      return;
    }

    return this.#snackbar.show(
      {
        id,
        message,
        type,
        persistent,
        actions,
      },
      replaceAll
    );
  }

  unsnackbar(id?: BreadboardUI.Types.SnackbarUUID) {
    if (!this.#snackbar) {
      return;
    }

    this.#snackbar.hide(id);
  }

  #attemptImportFromDrop(evt: DragEvent) {
    if (
      !evt.dataTransfer ||
      !evt.dataTransfer.files ||
      !evt.dataTransfer.files.length
    ) {
      return;
    }

    const isSerializedRun = (
      data: SerializedRun | GraphDescriptor
    ): data is SerializedRun => {
      return "timeline" in data;
    };

    const fileDropped = evt.dataTransfer.files[0];
    fileDropped.text().then((data) => {
      try {
        const runData = JSON.parse(data) as SerializedRun | GraphDescriptor;
        if (isSerializedRun(runData)) {
          const runObserver = createRunObserver(this.#graphStore, {
            logLevel: "debug",
            dataStore: this.#runtime.run.dataStore,
            sandbox,
          });

          evt.preventDefault();

          runObserver.load(runData).then(async (result) => {
            if (result.success) {
              // TODO: Append the run to the runObserver so that it can be obtained later.
              const topGraphObserver =
                await BreadboardUI.Utils.TopGraphObserver.fromRun(result.run);
              const descriptor = topGraphObserver?.current()?.graph ?? null;

              if (descriptor) {
                this.#runtime.board.createTabFromRun(
                  descriptor,
                  topGraphObserver,
                  runObserver,
                  true
                );
              } else {
                this.toast(
                  Strings.from("ERROR_RUN_LOAD_DATA_FAILED"),
                  BreadboardUI.Events.ToastType.ERROR
                );
              }
            } else {
              this.toast(
                Strings.from("ERROR_RUN_LOAD_DATA_FAILED"),
                BreadboardUI.Events.ToastType.ERROR
              );
            }
          });
        } else {
          this.#runtime.board.createTabFromDescriptor(runData);
        }
      } catch (err) {
        console.warn(err);
        this.toast(
          Strings.from("ERROR_LOAD_FAILED"),
          BreadboardUI.Events.ToastType.ERROR
        );
      }
    });
  }

  #getRenderValues(): RenderValues {
    const observers = this.#runtime?.run.getObservers(this.#tab?.id ?? null);
    const topGraphResult =
      observers?.topGraphObserver?.current() ??
      BreadboardUI.Utils.TopGraphObserver.entryResult(this.#tab?.graph);

    let tabStatus = BreadboardUI.Types.STATUS.STOPPED;
    if (this.#tab) {
      tabStatus =
        this.#boardRunStatus.get(this.#tab.id) ??
        BreadboardUI.Types.STATUS.STOPPED;
    }

    let themeHash = 0;
    if (
      this.#tab?.graph?.metadata?.visual?.presentation?.themes &&
      this.#tab?.graph?.metadata?.visual?.presentation?.theme
    ) {
      const theme = this.#tab.graph.metadata.visual.presentation.theme;
      const themes = this.#tab.graph.metadata.visual.presentation.themes;

      if (themes[theme]) {
        themeHash = hash(themes[theme]);
      }
    }

    const projectState = this.#runtime.state.getOrCreateProjectState(
      this.#tab?.mainGraphId,
      this.#runtime.edit.getEditor(this.#tab)
    );

    if (projectState && this.#tab?.finalOutputValues) {
      const current = new ReactiveAppScreen("", [], undefined);
      const last: AppScreenOutput = {
        output: this.#tab.finalOutputValues,
        schema: {},
      };
      current.outputs.set("final", last);
      projectState.run.app.current = current;
      projectState.run.app.screens.set("final", current);
    }

    const showExperimentalComponents: boolean = this.#settings
      .getSection(BreadboardUI.Types.SETTINGS_TYPE.GENERAL)
      .items.get("Show Experimental Components")?.value as boolean;

    const canSave = this.#tab
      ? this.#runtime.board.canSave(this.#tab.id) && !this.#tab.readOnly
      : false;

    const saveStatus = this.#tab
      ? (this.#runtime.board.saveStatus(this.#tab.id) ??
        BreadboardUI.Types.BOARD_SAVE_STATUS.SAVED)
      : BreadboardUI.Types.BOARD_SAVE_STATUS.ERROR;

    return {
      canSave,
      projectState,
      saveStatus,
      showingOverlay: this.#uiState.show.size > 0,
      showExperimentalComponents,
      themeHash,
      tabStatus,
      topGraphResult,
    } satisfies RenderValues;
  }

  #collectEventRouteDeps(
    evt: BreadboardUI.Events.StateEvent<
      keyof BreadboardUI.Events.StateEventDetailMap
    >
  ) {
    return {
      originalEvent: evt,
      runtime: this.#runtime,
      settings: this.#settings,
      secretsHelper: this.#secretsHelper,
      tab: this.#tab,
      uiState: this.#uiState,
      googleDriveClient: this.googleDriveClient,
    };
  }

  protected willUpdate(): void {
    if (!this.#uiState) {
      return;
    }

    if (this.#tosStatus && !this.#tosStatus.canAccess) {
      this.#uiState.show.add("TOS");
    } else {
      this.#uiState.show.delete("TOS");
    }
  }

  render() {
    if (!this.#ready) {
      return nothing;
    }

    if (this.signinAdapter.state === "signedout") {
      return html`<bb-connection-entry-signin
        @bbsignin=${async () => {
          window.location.reload();
        }}
      ></bb-connection-entry-signin>`;
    }

    const renderValues = this.#getRenderValues();

    const content = html`<div
      id="content"
      ?inert=${renderValues.showingOverlay || this.#uiState.blockingAction}
    >
      ${this.#uiState.show.has("TOS") || this.#uiState.show.has("MissingShare")
        ? nothing
        : [
            this.#renderCanvasController(renderValues),
            this.#renderAppController(renderValues),
            this.#renderWelcomePanel(renderValues),
            this.#uiState.showStatusUpdateChip
              ? this.#renderStatusUpdateBar()
              : nothing,
          ]}
    </div>`;

    /**
     * bbevent is the container for most of the actions triggered within the UI.
     * It is something of a shapeshifting event, where the `eventType` property
     * indicates which precise event it is. We do it this way because otherwise
     * we end up with a vast array of named event listeners on the elements here
     * and maintenance becomes tricky.
     *
     * @see BreadboardUI.Events.StateEventDetailMap for the list of all events.
     */
    return html`<div
      id="container"
      @bbevent=${async (
        evt: BreadboardUI.Events.StateEvent<
          keyof BreadboardUI.Events.StateEventDetailMap
        >
      ) => {
        // Locate the specific handler based on the event type.
        const eventRoute = eventRoutes.get(evt.detail.eventType);
        if (!eventRoute) {
          console.warn(`No event handler for "${evt.detail.eventType}"`);
          return;
        }

        // Pass the handler everything it may need in order to function. Usually
        // the most important of these are the runtime, originalEvent (which
        // contains the data needed) and the tab so that the runtime can locate
        // the appropriate editor etc.
        const shouldRender = await eventRoute.do(
          this.#collectEventRouteDeps(evt)
        );

        // Some legacy actions require an update after running, so if the event
        // handler returns with a true, schedule an update.
        if (shouldRender) {
          requestAnimationFrame(() => {
            this.requestUpdate();
          });
        }
      }}
      @bbsnackbar=${(snackbarEvent: BreadboardUI.Events.SnackbarEvent) => {
        this.snackbar(
          snackbarEvent.message,
          snackbarEvent.snackType,
          snackbarEvent.actions,
          snackbarEvent.persistent,
          snackbarEvent.snackbarId,
          snackbarEvent.replaceAll
        );
      }}
      @bbunsnackbar=${(evt: BreadboardUI.Events.UnsnackbarEvent) => {
        this.unsnackbar(evt.snackbarId);
        console.log("Removing", evt.snackbarId);
      }}
      @bbtoast=${(toastEvent: BreadboardUI.Events.ToastEvent) => {
        this.toast(toastEvent.message, toastEvent.toastType);
      }}
      @dragover=${(evt: DragEvent) => {
        evt.preventDefault();
      }}
      @drop=${(evt: DragEvent) => {
        evt.preventDefault();
        this.#attemptImportFromDrop(evt);
      }}
    >
      ${[
        this.#renderHeader(renderValues),
        content,
        this.#uiState.show.has("MissingShare")
          ? this.#renderMissingShareDialog()
          : nothing,
        this.#uiState.show.has("TOS") ? this.#renderTosDialog() : nothing,
        this.#uiState.show.has("BoardServerAddOverlay")
          ? this.#renderBoardServerAddOverlay()
          : nothing,
        this.#uiState.show.has("BoardEditModal")
          ? this.#renderBoardEditModal()
          : nothing,
        this.#uiState.show.has("SnackbarDetailsModal")
          ? this.#renderSnackbarDetailsModal()
          : nothing,
        this.#uiState.show.has("VideoModal")
          ? this.#renderVideoModal()
          : nothing,
        this.#uiState.show.has("StatusUpdateModal")
          ? this.#renderStatusUpdateModal()
          : nothing,
        this.#uiState.show.has("RuntimeFlags")
          ? this.#renderRuntimeFlagsModal()
          : nothing,
        this.#uiState.show.has("MCPServersModal")
          ? this.#renderMCPServersModal(renderValues)
          : nothing,
        this.#renderTooltip(),
        this.#renderToasts(),
        this.#renderSnackbar(),
        this.#renderFeedbackPanel(),
      ]}
    </div>`;
  }

  #renderWelcomePanel(renderValues: RenderValues) {
    if (this.#uiState.loadState !== "Home") {
      return nothing;
    }

    return html`<bb-project-listing
      .recentBoards=${this.#runtime.board.getRecentBoards()}
      .selectedBoardServer=${this.#uiState.boardServer}
      .selectedLocation=${this.#uiState.boardLocation}
      .boardServers=${this.#boardServers}
      .showAdditionalSources=${renderValues.showExperimentalComponents}
      .filter=${this.#uiState.projectFilter}
      @bbgraphboardserveradd=${() => {
        this.#uiState.show.add("BoardServerAddOverlay");
      }}
      @bbgraphboardserverrefresh=${async (
        evt: BreadboardUI.Events.GraphBoardServerRefreshEvent
      ) => {
        const boardServer = this.#runtime.board.getBoardServerByName(
          evt.boardServerName
        );
        if (!boardServer) {
          return;
        }

        const refreshed = await boardServer.refresh(evt.location);
        if (!refreshed) {
          this.toast(
            Strings.from("ERROR_UNABLE_TO_REFRESH_PROJECTS"),
            BreadboardUI.Events.ToastType.WARNING
          );
        }
      }}
      @bbgraphboardserverdisconnect=${async (
        evt: BreadboardUI.Events.GraphBoardServerDisconnectEvent
      ) => {
        await this.#runtime.board.disconnect(evt.location);
      }}
      @bbgraphboardserverrenewaccesssrequest=${async (
        evt: BreadboardUI.Events.GraphBoardServerRenewAccessRequestEvent
      ) => {
        const boardServer = this.#runtime.board.getBoardServerByName(
          evt.boardServerName
        );

        if (!boardServer) {
          return;
        }

        if (boardServer.renewAccess) {
          await boardServer.renewAccess();
        }
      }}
    ></bb-project-listing>`;
  }

  #renderAppController(renderValues: RenderValues) {
    const graphIsEmpty = BreadboardUI.Utils.isEmpty(this.#tab?.graph ?? null);
    const active =
      this.#uiState.mode === "app" && this.#uiState.loadState !== "Home";

    return html` <bb-app-controller
      class=${classMap({ active })}
      .graph=${this.#tab?.graph ?? null}
      .graphIsEmpty=${graphIsEmpty}
      .graphTopologyUpdateId=${this.graphTopologyUpdateId}
      .isMine=${this.#tab?.graphIsMine ?? false}
      .projectRun=${renderValues.projectState?.run}
      .readOnly=${true}
      .settings=${this.#settings}
      .showGDrive=${this.signinAdapter.state === "signedin"}
      .status=${renderValues.tabStatus}
      .themeHash=${renderValues.themeHash}
    >
    </bb-app-controller>`;
  }

  #renderCanvasController(renderValues: RenderValues) {
    return html` <bb-canvas-controller
      ${ref(this.#canvasControllerRef)}
      ?inert=${renderValues.showingOverlay}
      .boardServerKits=${this.#tab?.boardServerKits ?? []}
      .boardServers=${this.#boardServers}
      .canRun=${this.#uiState.canRunMain}
      .editor=${this.#runtime.edit.getEditor(this.#tab)}
      .graph=${this.#tab?.graph ?? null}
      .graphIsMine=${this.#tab?.graphIsMine ?? false}
      .graphStore=${this.#graphStore}
      .graphStoreUpdateId=${this.graphStoreUpdateId}
      .graphTopologyUpdateId=${this.graphTopologyUpdateId}
      .history=${this.#runtime.edit.getHistory(this.#tab)}
      .mainGraphId=${this.#tab?.mainGraphId}
      .projectState=${renderValues.projectState}
      .readOnly=${this.#tab?.readOnly ?? true}
      .selectionState=${this.#selectionState}
      .settings=${this.#settings}
      .signedIn=${this.signinAdapter.state === "signedin"}
      .status=${renderValues.tabStatus}
      .themeHash=${renderValues.themeHash}
      .topGraphResult=${renderValues.topGraphResult}
      .visualChangeId=${this.#lastVisualChangeId}
      @bbshowvideomodal=${() => {
        this.#uiState.show.add("VideoModal");
      }}
      @bbeditorpositionchange=${(
        evt: BreadboardUI.Events.EditorPointerPositionChangeEvent
      ) => {
        this.#lastPointerPosition.x = evt.x;
        this.#lastPointerPosition.y = evt.y;
      }}
      @bbinteraction=${() => {
        if (!this.#tab) {
          return;
        }

        this.#runtime.board.clearPendingBoardSave(this.#tab.id);
      }}
      @bbiterateonprompt=${(iterateOnPromptEvent: IterateOnPromptEvent) => {
        const message: IterateOnPromptMessage = {
          type: "iterate_on_prompt",
          title: iterateOnPromptEvent.title,
          promptTemplate: iterateOnPromptEvent.promptTemplate,
          boardId: iterateOnPromptEvent.boardId,
          nodeId: iterateOnPromptEvent.nodeId,
          modelId: iterateOnPromptEvent.modelId,
        };
        this.#embedHandler?.sendToEmbedder(message);
      }}
    ></bb-canvas-controller>`;
  }

  #renderBoardServerAddOverlay() {
    return html`<bb-board-server-overlay
      .showGoogleDrive=${true}
      .boardServers=${this.#boardServers}
      @bboverlaydismissed=${() => {
        this.#uiState.show.delete("BoardServerAddOverlay");
      }}
      @bbgraphboardserverconnectrequest=${async (
        evt: BreadboardUI.Events.GraphBoardServerConnectRequestEvent
      ) => {
        const result = await this.#runtime.board.connect(
          evt.location,
          evt.apiKey
        );

        if (result.error) {
          this.toast(result.error, BreadboardUI.Events.ToastType.ERROR);
        }

        if (!result.success) {
          return;
        }

        this.#uiState.show.delete("BoardServerAddOverlay");
      }}
    ></bb-board-server-overlay>`;
  }

  #renderBoardEditModal() {
    return html`<bb-edit-board-modal
      .boardTitle=${this.#tab?.graph.title ?? null}
      .boardDescription=${this.#tab?.graph.description ?? null}
      @bbmodaldismissed=${() => {
        this.#uiState.show.delete("BoardEditModal");
      }}
    ></bb-edit-board-modal>`;
  }

  #renderSnackbarDetailsModal() {
    return html`<bb-snackbar-details-modal
      .details=${this.#uiState.lastSnackbarDetailsInfo}
      @bbmodaldismissed=${() => {
        this.#uiState.lastSnackbarDetailsInfo = null;
        this.#uiState.show.delete("SnackbarDetailsModal");
      }}
    ></bb-snackbar-details-modal>`;
  }

  #renderVideoModal() {
    return html`<bb-video-modal
      @bbmodaldismissed=${() => {
        this.#uiState.show.delete("VideoModal");
      }}
    ></bb-video-modal>`;
  }

  #renderStatusUpdateBar() {
    const classes: Record<string, boolean> = { "md-body-medium": true };
    const newestUpdate = this.#statusUpdates.at(0);
    if (!newestUpdate) {
      return nothing;
    }

    classes[newestUpdate.type] = true;
    let icon;
    switch (newestUpdate.type) {
      case "info":
        icon = html`info`;
        break;
      case "warning":
        icon = html`warning`;
        break;
      case "urgent":
        icon = html`error`;
        break;
      default:
        icon = nothing;
        break;
    }

    return html`<div
      id="status-update-bar"
      class=${classMap(classes)}
      aria-role="button"
      @click=${() => {
        this.#uiState.show.add("StatusUpdateModal");
        this.#uiState.showStatusUpdateChip = false;
      }}
    >
      <div>
        <span class="g-icon round filled">${icon}</span>
        <p>${newestUpdate.text}</p>
      </div>
      <button
        class="close"
        @click=${(evt: Event) => {
          evt.preventDefault();
          evt.stopImmediatePropagation();
          this.#uiState.showStatusUpdateChip = false;
        }}
      >
        <span class="g-icon round filled">close</span>
      </button>
    </div>`;
  }

  #renderStatusUpdateModal() {
    return html`<bb-status-update-modal
      .updates=${this.#statusUpdates}
      @bbmodaldismissed=${() => {
        this.#uiState.show.delete("StatusUpdateModal");
        this.#uiState.showStatusUpdateChip = false;
      }}
    ></bb-status-update-modal>`;
  }

  #renderMCPServersModal(renderValues: RenderValues) {
    return html`<bb-mcp-servers-modal
      .project=${renderValues.projectState}
      @bbmodaldismissed=${() => {
        this.#uiState.show.delete("MCPServersModal");
      }}
    ></bb-mcp-servers-modal>`;
  }

  #renderRuntimeFlagsModal() {
    return html`<bb-runtime-flags-modal
      .flags=${this.#runtime.flags.flags()}
      @bbmodaldismissed=${() => {
        this.#uiState.show.delete("RuntimeFlags");
      }}
    ></bb-runtime-flags-modal>`;
  }

  #renderMissingShareDialog() {
    return html`<dialog
      id="missing-share-dialog"
      @keydown=${(evt: KeyboardEvent) => {
        if (evt.key !== "Escape") {
          return;
        }

        evt.preventDefault();
      }}
      ${ref((el: Element | undefined) => {
        const showModalIfNeeded = () => {
          if (el && this.#uiState.show.has("MissingShare") && el.isConnected) {
            const dialog = el as HTMLDialogElement;
            if (!dialog.open) {
              dialog.showModal();
            }
          }
        };

        requestAnimationFrame(showModalIfNeeded);
      })}
    >
      <form method="dialog">
        <h1>Oops, something went wrong</h1>
        <p class="share-content">
          It has not been possible to open this app. Please ask the author to
          check that the app was published successfully and then try again.
        </p>
      </form>
    </dialog>`;
  }

  #renderTosDialog() {
    const tosTitle = Strings.from("TOS_TITLE");
    let tosHtml = "";
    let tosVersion = 0;
    if (!this.#tosStatus || !this.#tosStatus.canAccess) {
      tosHtml =
        this.#tosStatus?.termsOfService?.terms ?? "Unable to retrieve TOS";
      tosVersion = this.#tosStatus?.termsOfService?.version ?? 0;
    }

    return html`<dialog
      id="tos-dialog"
      @keydown=${(evt: KeyboardEvent) => {
        if (evt.key !== "Escape") {
          return;
        }

        evt.preventDefault();
      }}
      ${ref((el: Element | undefined) => {
        const showModalIfNeeded = () => {
          if (el && this.#uiState.show.has("TOS") && el.isConnected) {
            const dialog = el as HTMLDialogElement;
            if (!dialog.open) {
              dialog.showModal();
            }
          }
        };

        requestAnimationFrame(showModalIfNeeded);
      })}
    >
      <form method="dialog">
        <h1>${tosTitle}</h1>
        <div class="tos-content">${unsafeHTML(tosHtml)}</div>
        <div class="controls">
          <button
            @click=${async (evt: Event) => {
              if (!(evt.target instanceof HTMLButtonElement)) {
                return;
              }
              evt.target.disabled = true;
              await this.#apiClient.acceptTos(tosVersion, true);
              this.#tosStatus = await this.#apiClient.checkTos();
            }}
          >
            Continue
          </button>
        </div>
      </form>
    </dialog>`;
  }

  #renderFeedbackPanel() {
    return html`
      <bb-feedback-panel ${ref(this.#feedbackPanelRef)}></bb-feedback-panel>
    `;
  }

  #renderTooltip() {
    return html`<bb-tooltip ${ref(this.#tooltipRef)}></bb-tooltip>`;
  }

  #renderToasts() {
    return html`${map(
      this.#uiState.toasts,
      ([toastId, { message, type, persistent }], idx) => {
        const offset = this.#uiState.toasts.size - idx - 1;
        return html`<bb-toast
          .toastId=${toastId}
          .offset=${offset}
          .message=${message}
          .type=${type}
          .timeout=${persistent ? 0 : nothing}
          @bbtoastremoved=${(evt: BreadboardUI.Events.ToastRemovedEvent) => {
            this.#uiState.toasts.delete(evt.toastId);
          }}
        ></bb-toast>`;
      }
    )}`;
  }

  async #invokeRemixEventRouteWith(
    url: string,
    messages = {
      start: Strings.from("STATUS_REMIXING_PROJECT"),
      end: Strings.from("STATUS_PROJECT_CREATED"),
      error: Strings.from("ERROR_UNABLE_TO_CREATE_PROJECT"),
    }
  ) {
    this.#uiState.blockingAction = true;
    const remixRoute = eventRoutes.get("board.remix");
    const refresh = await remixRoute?.do(
      this.#collectEventRouteDeps(
        new BreadboardUI.Events.StateEvent({
          eventType: "board.remix",
          messages,
          url,
        })
      )
    );
    this.#uiState.blockingAction = false;

    if (refresh) {
      requestAnimationFrame(() => {
        this.requestUpdate();
      });
    }
  }

  async #invokeDeleteEventRouteWith(url: string) {
    this.#uiState.blockingAction = true;
    const deleteRoute = eventRoutes.get("board.delete");
    const refresh = await deleteRoute?.do(
      this.#collectEventRouteDeps(
        new BreadboardUI.Events.StateEvent({
          eventType: "board.delete",
          messages: {
            query: Strings.from("QUERY_DELETE_PROJECT"),
            start: Strings.from("STATUS_DELETING_PROJECT"),
            end: Strings.from("STATUS_PROJECT_DELETED"),
            error: Strings.from("ERROR_UNABLE_TO_CREATE_PROJECT"),
          },
          url,
        })
      )
    );
    this.#uiState.blockingAction = false;

    if (refresh) {
      requestAnimationFrame(() => {
        this.requestUpdate();
      });
    }
  }

  #renderSnackbar() {
    return html`<bb-snackbar
      ${ref((el: Element | undefined) => {
        if (!el) {
          this.#snackbar = undefined;
        }

        this.#snackbar = el as BreadboardUI.Elements.Snackbar;
        for (const pendingMessage of this.#pendingSnackbarMessages) {
          const { message, id, persistent, type, actions } =
            pendingMessage.message;
          this.snackbar(message, type, actions, persistent, id);
        }

        this.#pendingSnackbarMessages.length = 0;
      })}
      @bbsnackbaraction=${async (
        evt: BreadboardUI.Events.SnackbarActionEvent
      ) => {
        evt.callback?.();
        switch (evt.action) {
          case "remix": {
            if (!evt.value || typeof evt.value !== "string") {
              return;
            }

            this.#invokeRemixEventRouteWith(evt.value);
            break;
          }

          case "details": {
            this.#uiState.lastSnackbarDetailsInfo = evt.value ?? null;
            this.#uiState.show.add("SnackbarDetailsModal");
            break;
          }
        }
      }}
    ></bb-snackbar>`;
  }

  #renderHeader(renderValues: RenderValues) {
    return html`<bb-ve-header
      .signinAdapter=${this.signinAdapter}
      .hasActiveTab=${this.#tab !== null}
      .tabTitle=${this.#tab?.graph?.title ?? null}
      .url=${this.#tab?.graph?.url ?? null}
      .loadState=${this.#uiState.loadState}
      .canSave=${renderValues.canSave}
      .isMine=${this.#runtime.board.isMine(this.#tab?.graph.url)}
      .saveStatus=${renderValues.saveStatus}
      .showExperimentalComponents=${renderValues.showExperimentalComponents}
      .mode=${this.#uiState.mode}
      @bbsignout=${async () => {
        await this.signinAdapter.signOut();
        ActionTracker.signOutSuccess();
        window.location.href = new URL("/", window.location.href).href;
      }}
      @bbclose=${() => {
        if (!this.#tab) {
          return;
        }
        this.#embedHandler?.sendToEmbedder({
          type: "back_clicked",
        });
        this.#runtime.router.go({ page: "home", mode: this.#uiState.mode });
      }}
      @bbsharerequested=${() => {
        if (!this.#canvasControllerRef.value) {
          return;
        }

        this.#canvasControllerRef.value.openSharePanel();
      }}
      @input=${(evt: InputEvent) => {
        const inputs = evt.composedPath();
        const input = inputs.find(
          (el) => el instanceof BreadboardUI.Elements.HomepageSearchButton
        );
        if (!input) {
          return;
        }

        this.#uiState.projectFilter = input.value;
      }}
      @change=${async (evt: Event) => {
        const [select] = evt.composedPath();
        if (!(select instanceof BreadboardUI.Elements.ItemSelect)) {
          return;
        }

        switch (select.value) {
          case "edit-title-and-description": {
            if (!this.#tab) {
              return;
            }

            this.#uiState.show.add("BoardEditModal");
            break;
          }

          case "delete": {
            if (!this.#tab?.graph || !this.#tab.graph.url) {
              return;
            }

            this.#invokeDeleteEventRouteWith(this.#tab.graph.url);
            break;
          }

          case "duplicate": {
            if (!this.#tab?.graph || !this.#tab.graph.url) {
              return;
            }

            this.#invokeRemixEventRouteWith(this.#tab.graph.url, {
              start: Strings.from("STATUS_GENERIC_WORKING"),
              end: Strings.from("STATUS_PROJECT_CREATED"),
              error: Strings.from("ERROR_GENERIC"),
            });
            break;
          }

          case "feedback": {
            if (this.globalConfig.ENABLE_GOOGLE_FEEDBACK) {
              if (this.#feedbackPanelRef.value) {
                this.#feedbackPanelRef.value.open();
              } else {
                console.error(`Feedback panel was not rendered!`);
              }
            } else {
              const feedbackLink = this.globalConfig.FEEDBACK_LINK;
              if (feedbackLink) {
                window.open(feedbackLink, "_blank");
              }
            }
            break;
          }

          case "chat": {
            window.open("https://discord.gg/googlelabs", "_blank");
            break;
          }

          case "demo-video": {
            this.#uiState.show.add("VideoModal");
            break;
          }

          case "history": {
            if (!this.#canvasControllerRef.value) {
              return;
            }

            this.#canvasControllerRef.value.sideNavItem = "edit-history";
            break;
          }

          case "show-runtime-flags": {
            this.#uiState.show.add("RuntimeFlags");
            break;
          }

          case "status-update": {
            this.#uiState.show.add("StatusUpdateModal");
            this.#uiState.showStatusUpdateChip = false;
            break;
          }

          case "show-mcp-servers": {
            this.#uiState.show.add("MCPServersModal");
            break;
          }

          case "copy-board-contents": {
            if (!this.#tab) {
              return;
            }

            await navigator.clipboard.writeText(
              JSON.stringify(this.#tab.graph, null, 2)
            );
            this.toast(
              Strings.from("STATUS_PROJECT_CONTENTS_COPIED"),
              BreadboardUI.Events.ToastType.INFORMATION
            );
            break;
          }

          default: {
            console.log("Action:", select.value);
            break;
          }
        }
      }}
    >
    </bb-ve-header>`;
  }
}

declare global {
  interface HTMLElementTagNameMap {
    "bb-main": Main;
  }
}<|MERGE_RESOLUTION|>--- conflicted
+++ resolved
@@ -102,12 +102,8 @@
 import { sandbox } from "./sandbox";
 import { MainArguments } from "./types/types";
 import { envFromFlags } from "./utils/env-from-flags";
-<<<<<<< HEAD
 import { envFromSettings } from "./utils/env-from-settings";
-=======
-import { FileSystemPersistentBackend } from "@breadboard-ai/filesystem-board-server";
 import { makeUrl } from "@breadboard-ai/shared-ui/utils/urls.js";
->>>>>>> 38622206
 
 type RenderValues = {
   canSave: boolean;
@@ -132,7 +128,7 @@
   @provide({ context: BreadboardUI.Contexts.settingsHelperContext })
   accessor settingsHelper: SettingsHelperImpl;
 
-  @provide({ context: BreadboardUI.Elements.tokenVendorContext })
+  @provide({ context: BreadboardUI.Elements.tokFrmendorContext })
   accessor tokenVendor: TokenVendor;
 
   @provide({ context: signinAdapterContext })
