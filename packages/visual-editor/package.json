{
  "name": "@breadboard-ai/visual-editor",
<<<<<<< HEAD
  "publishConfig": {
    "registry": "https://wombat-dressing-room.appspot.com"
  },
  "version": "1.11.3",
=======
  "version": "1.12.1",
>>>>>>> 7a5d572a
  "description": "The Web runtime for Breadboard",
  "main": "./build/index.js",
  "exports": {
    ".": {
      "default": "./build/index.js",
      "types": "./build.index.d.ts"
    },
    "./preview.js": {
      "default": "./build/preview.js",
      "types": "./build/preview.d.ts"
    },
    "./config.js": {
      "default": "./build/config.js",
      "types": "./build/config.d.ts"
    },
    "./public": "./public",
    "./index.html": "./index.html",
    "./preview.html": "./preview.html",
    "./embed.js": "./build/embed.js",
    "./palm-kit.js": "./build/palm-kit.js",
    "./core-kit.js": "./build/core-kit.js",
    "./json-kit.js": "./build/json-kit.js",
    "./template-kit.js": "./build/template-kit.js",
    "./editor": {
      "types": "./build/ui/elements/editor/editor.d.ts",
      "default": "./build/ui/elements/editor/editor.js"
    },
    "./providers": {
      "types": "./build/providers/types.d.ts",
      "default": "./build/providers/types.js"
    }
  },
  "types": "build/index.d.ts",
  "type": "module",
  "scripts": {
    "prepack": "npm run build",
    "dev": "npm run serve --watch",
    "serve": "wireit",
    "preview": "wireit",
    "deploy": "npm run build:vite && firebase deploy",
    "build": "wireit",
    "build:vite": "wireit",
    "build:tsc": "wireit",
    "copy-example-boards": "wireit"
  },
  "wireit": {
    "build": {
      "dependencies": [
        "../agent-kit:build",
        "../breadboard:build",
        "../build:build",
        "../core-kit:build",
        "../example-boards:build",
        "../gemini-kit:build",
        "../google-drive-kit:build",
        "../json-kit:build",
        "../template-kit:build",
        "../node-nursery-web:build",
        "../palm-kit:build",
        "../python-wasm:build",
        "../manifest:build",
        "build:vite",
        "build:tsc"
      ]
    },
    "typescript-files-and-deps": {
      "dependencies": [
        "../agent-kit:build:tsc",
        "../breadboard:build:tsc",
        "../build:build:tsc",
        "../core-kit:build:tsc",
        "../example-boards:build:tsc",
        "../gemini-kit:build:tsc",
        "../google-drive-kit:build:tsc",
        "../json-kit:build:tsc",
        "../template-kit:build:tsc",
        "../node-nursery-web:build:tsc",
        "../palm-kit:build:tsc",
        "../python-wasm:build:tsc"
      ],
      "files": [
        "src/**/*.ts",
        "tests/**/*.ts",
        "tsconfig.json",
        "../../core/tsconfig/base.json"
      ]
    },
    "build:tsc": {
      "command": "tsc -b --pretty",
      "env": {
        "FORCE_COLOR": "1"
      },
      "dependencies": [
        "typescript-files-and-deps"
      ],
      "files": [],
      "output": [
        "build/",
        "!build/**/*.min.js{,.map}"
      ],
      "clean": "if-file-deleted"
    },
    "build:vite": {
      "command": "vite build",
      "env": {
        "FORCE_COLOR": "1"
      },
      "dependencies": [
        "typescript-files-and-deps",
        "copy-pyoide-assets",
        {
          "script": "copy-light-kits",
          "cascade": false
        }
      ],
      "files": [
        "vite.config.ts",
        ".env",
        "*.html",
        "oauth/",
        "public/"
      ],
      "output": [
        "dist/"
      ]
    },
    "preview": {
      "command": "vite preview",
      "service": true,
      "dependencies": [
        "../example-boards:build",
        {
          "script": "typescript-files-and-deps",
          "cascade": false
        },
        {
          "script": "copy-light-kits",
          "cascade": false
        },
        {
          "script": "copy-example-boards",
          "cascade": false
        },
        {
          "script": "../connection-server:dev:nowatch",
          "cascade": false
        }
      ],
      "files": [
        "vite.config.ts",
        ".env"
      ]
    },
    "serve": {
      "command": "vite",
      "service": true,
      "dependencies": [
        "../example-boards:build",
        {
          "script": "typescript-files-and-deps",
          "cascade": false
        },
        {
          "script": "copy-light-kits",
          "cascade": false
        },
        {
          "script": "copy-example-boards",
          "cascade": false
        },
        {
          "script": "../connection-server:dev:nowatch",
          "cascade": false
        }
      ],
      "files": [
        "vite.config.ts",
        ".env"
      ]
    },
    "copy-example-boards": {
      "command": "tsx src/copy-example-boards.ts",
      "dependencies": [
        "../example-boards:build"
      ],
      "files": [
        "src/copy-example-boards.ts"
      ],
      "output": [
        "public/example-boards/*.json"
      ]
    },
    "copy-light-kits": {
      "command": "tsx src/copy-light-kits.ts",
      "dependencies": [
        "../agent-kit:build"
      ],
      "files": [],
      "output": [
        "public/*.kit.json"
      ]
    },
    "copy-pyoide-assets": {
      "command": "tsx src/copy-pyodide-assets.ts",
      "files": [],
      "output": [
        "public/python_stdlib.zip",
        "public/pyodide*"
      ]
    }
  },
  "repository": {
    "directory": "packages/visual-editor",
    "type": "git",
    "url": "git+https://github.com/breadboard-ai/breadboard.git"
  },
  "files": [
    "build/",
    "public",
    "index.html",
    "preview.html"
  ],
  "ava": {
    "timeout": "30s",
    "files": [
      "tests/**/*.ts"
    ],
    "workerThreads": false,
    "typescript": {
      "rewritePaths": {
        "./": "dist/"
      },
      "compile": false
    }
  },
  "keywords": [],
  "author": "Google Labs Team",
  "license": "Apache-2.0",
  "bugs": {
    "url": "https://github.com/breadboard-ai/breadboard/issues"
  },
  "homepage": "https://github.com/breadboard-ai/breadboard/tree/main/packages/visual-editor#readme",
  "devDependencies": {
    "@ava/typescript": "^4.0.0",
    "@esbuild-plugins/node-globals-polyfill": "^0.2.3",
    "@google-labs/tsconfig": "^0.0.1",
    "@types/markdown-it": "^14.1.1",
    "@types/node": "^20.14.9",
    "@typescript-eslint/eslint-plugin": "^7.14.1",
    "@typescript-eslint/parser": "^7.14.1",
    "ava": "^5.2.0",
    "dotenv": "^16.4.5",
    "tsx": "^4.16.2",
    "typescript": "^5.5.3",
    "vite-plugin-full-reload": "^1.1.0",
    "vite-plugin-watch-and-run": "^1.7.0",
    "vite": "^5.3.2",
    "vitest": "^1.6.0"
  },
  "dependencies": {
    "@breadboard-ai/build": "0.7.1",
    "@breadboard-ai/example-boards": "0.1.1",
    "@breadboard-ai/google-drive-kit": "0.2.0",
    "@breadboard-ai/manifest": "^0.3.0",
    "@breadboard-ai/python-wasm": "0.1.3",
    "@codemirror/autocomplete": "^6.16.3",
    "@codemirror/commands": "^6.6.0",
    "@codemirror/lang-javascript": "^6.2.2",
    "@dagrejs/dagre": "^1.1.3",
    "@google-labs/agent-kit": "^0.8.1",
    "@google-labs/breadboard": "^0.22.0",
    "@google-labs/core-kit": "^0.11.0",
    "@google-labs/gemini-kit": "^0.5.2",
    "@google-labs/json-kit": "^0.3.3",
    "@google-labs/node-nursery-web": "^1.1.5",
    "@google-labs/palm-kit": "^0.0.16",
    "@google-labs/template-kit": "^0.3.5",
    "@lit/context": "^1.1.2",
    "@lit/task": "^1.0.1",
    "ajv": "^8.16.0",
    "codemirror": "^6.0.1",
    "idb-keyval": "^6.2.1",
    "idb": "^8.0.0",
    "lit": "^3.1.4",
    "markdown-it": "^14.1.0",
    "pixi.js": "^8.2.1"
  }
}<|MERGE_RESOLUTION|>--- conflicted
+++ resolved
@@ -1,13 +1,9 @@
 {
   "name": "@breadboard-ai/visual-editor",
-<<<<<<< HEAD
   "publishConfig": {
     "registry": "https://wombat-dressing-room.appspot.com"
   },
-  "version": "1.11.3",
-=======
   "version": "1.12.1",
->>>>>>> 7a5d572a
   "description": "The Web runtime for Breadboard",
   "main": "./build/index.js",
   "exports": {
