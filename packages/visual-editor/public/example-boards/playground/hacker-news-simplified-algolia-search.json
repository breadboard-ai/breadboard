{
  "title": "Hacker News Angolia Simplified Search",
  "version": "0.1.0",
  "edges": [
    {
      "from": "forEachOutput",
      "to": "output-0",
      "out": "outputs",
      "in": "output"
    },
    {
      "from": "Hacker News Board",
      "to": "Hackernews Board Output",
      "out": "hackerNewsSearchBoard",
      "in": "$board"
    },
    {
      "from": "Hackernews Board Output",
      "to": "forEachOutput",
      "out": "output",
      "in": "array"
    },
    {
      "from": "input-0",
      "to": "Hackernews Board Output",
      "out": "query",
      "in": "query"
    },
    {
      "from": "input-0",
      "to": "Hackernews Board Output",
      "out": "tags",
      "in": "tags"
    },
    {
      "from": "Manipulation Board For Each",
      "to": "forEachOutput",
      "out": "forEachBoard",
      "in": "$board"
    },
    {
      "from": "Object Manipulation Board",
      "to": "forEachOutput",
      "out": "objectManipBoard",
      "in": "board"
    }
  ],
  "nodes": [
    {
      "id": "Hacker News Board",
      "type": "input",
      "configuration": {
        "schema": {
          "type": "object",
          "properties": {
            "hackerNewsSearchBoard": {
              "type": "object",
              "behavior": [
                "board"
              ],
              "title": "board location",
              "description": "The URL of the generator to call",
              "default": "{\n  \"kind\": \"board\",\n  \"path\": \"hacker-news-algolia-search.json\"\n}",
              "properties": {},
              "required": [],
              "additionalProperties": false
            }
          },
          "required": []
        }
      }
    },
    {
      "id": "input-0",
      "type": "input",
      "configuration": {
        "schema": {
          "type": "object",
          "properties": {
            "query": {
              "type": "string",
              "title": "Query",
              "description": "The term to search for",
              "examples": [
                "Artificial Intelligence",
                "Machine Learning",
                "Deep Learning"
              ]
            },
            "tags": {
              "type": "string",
              "title": "Tags",
              "description": "Filter on a specific tag",
              "enum": [
                "story",
                "comment",
                "poll",
                "pollopt",
                "show_hn",
                "ask_hn",
                "front_page"
              ]
            }
          },
          "required": [
            "query",
            "tags"
          ]
        }
      }
    },
    {
      "id": "Manipulation Board For Each",
      "type": "input",
      "configuration": {
        "schema": {
          "type": "object",
          "properties": {
            "forEachBoard": {
              "type": "object",
              "behavior": [
                "board"
              ],
              "title": "board location",
              "description": "The URL of the generator to call",
              "default": "{\n  \"kind\": \"board\",\n  \"path\": \"board-for-each.json\"\n}",
              "properties": {},
              "required": [],
              "additionalProperties": false
            }
          },
          "required": []
        }
      }
    },
    {
      "id": "Object Manipulation Board",
      "type": "input",
      "configuration": {
        "schema": {
          "type": "object",
          "properties": {
            "objectManipBoard": {
              "type": "object",
              "behavior": [
                "board"
              ],
              "title": "board location",
              "description": "The URL of the generator to call",
              "default": "{\n  \"kind\": \"board\",\n  \"path\": \"object-manipulator.json\"\n}",
              "properties": {},
              "required": [],
              "additionalProperties": false
            }
          },
          "required": []
        }
      }
    },
    {
      "id": "output-0",
      "type": "output",
      "configuration": {
<<<<<<< HEAD
        "$board": {
          "title": "Board for Each",
          "description": "Iterate over an array and run a subgraph for each item in the array.",
          "edges": [
            {
              "from": "input-23",
              "to": "passthrough-24",
              "out": "board",
              "in": "board"
            },
            {
              "from": "input-23",
              "to": "fn-27",
              "out": "array",
              "in": "array"
            },
            {
              "from": "passthrough-24",
              "to": "passthrough-24",
              "out": "board",
              "in": "board"
            },
            {
              "from": "passthrough-24",
              "to": "invoke-25",
              "out": "item",
              "in": "item"
            },
            {
              "from": "passthrough-24",
              "to": "invoke-25",
              "out": "board",
              "in": "$board"
            },
            {
              "from": "fn-27",
              "to": "fn-27",
              "out": "array",
              "in": "array"
            },
            {
              "from": "fn-27",
              "to": "passthrough-24",
              "out": "item",
              "in": "item"
            },
            {
              "from": "fn-27",
              "to": "fn-29",
              "out": "array",
              "in": "a"
            },
            {
              "from": "invoke-25",
              "to": "fn-28",
              "out": "item",
              "in": "item"
            },
            {
              "from": "fn-29",
              "to": "output-26",
              "out": "emit",
              "in": "array"
            },
            {
              "from": "fn-28",
              "to": "fn-28",
              "out": "*",
              "in": ""
            },
            {
              "from": "fn-28",
              "to": "fn-29",
              "out": "array",
              "in": "b"
            }
          ],
          "nodes": [
            {
              "id": "input-23",
              "type": "input",
              "configuration": {
                "schema": {
                  "type": "object",
                  "properties": {
                    "board": {
                      "examples": [
                        "{\"edges\":[{\"from\":\"fn-4\",\"to\":\"output-5\",\"out\":\"*\",\"in\":\"\"},{\"from\":\"input-3\",\"to\":\"fn-4\",\"out\":\"item\",\"in\":\"item\"}],\"nodes\":[{\"id\":\"output-5\",\"type\":\"output\",\"configuration\":{},\"metadata\":{\"title\":\"Output\"}},{\"id\":\"fn-4\",\"type\":\"runJavascript\",\"configuration\":{\"code\":\"const fn_4 = inputs=>{const{item}=inputs;return{item:item.split(\\\"\\\").map(c=>c===c.toUpperCase()?c.toLowerCase():c.toUpperCase()).join(\\\"\\\")}};\",\"name\":\"fn_4\",\"raw\":true}},{\"id\":\"input-3\",\"type\":\"input\",\"configuration\":{\"schema\":{\"type\":\"object\",\"properties\":{\"item\":{\"type\":\"string\",\"title\":\"item\"}},\"required\":[\"item\"]}},\"metadata\":{\"title\":\"Input\"}}],\"graphs\":{}}"
                      ]
                    },
                    "array": {
                      "type": "array",
                      "examples": [
                        "[\"The\",\"quick\",\"brown\",\"fox\"]"
                      ]
                    }
                  }
                }
              },
              "metadata": {
                "title": "Input"
              }
            },
            {
              "id": "passthrough-24",
              "type": "passthrough",
              "configuration": {},
              "metadata": {
                "title": "Passthrough"
              }
            },
            {
              "id": "fn-27",
              "type": "runJavascript",
              "configuration": {
                "code": "const fn_27 = inputs=>{const{array}=inputs;const[item,...rest]=array;if(item){return{array:rest,item}}return{}};",
                "name": "fn_27",
                "raw": true
              },
              "metadata": {
                "title": "Pop item"
              }
            },
            {
              "id": "invoke-25",
              "type": "invoke",
              "configuration": {},
              "metadata": {
                "title": "Invoke"
              }
            },
            {
              "id": "fn-29",
              "type": "runJavascript",
              "configuration": {
                "code": "const fn_29 = inputs=>{let emit=void 0;if(!inputs.a||inputs.a.length===0){emit=inputs.b}return{emit,a:inputs.a,b:inputs.b}};",
                "name": "fn_29",
                "raw": true
              },
              "metadata": {
                "title": "Emitter"
              }
            },
            {
              "id": "fn-28",
              "type": "runJavascript",
              "configuration": {
                "code": "const fn_28 = inputs2=>{const{item,array=[]}=inputs2;return{array:[...array,item]}};",
                "name": "fn_28",
                "raw": true
              },
              "metadata": {
                "title": "Accumulate"
              }
            },
            {
              "id": "output-26",
              "type": "output",
              "configuration": {
                "schema": {
                  "type": "object",
                  "properties": {
                    "array": {
                      "type": "string",
                      "title": "array"
                    }
                  }
                }
              },
              "metadata": {
                "title": "Output"
              }
=======
        "schema": {
          "type": "object",
          "properties": {
            "output": {
              "type": [
                "array",
                "boolean",
                "null",
                "number",
                "object",
                "string"
              ]
>>>>>>> dd34aba2
            }
          },
          "required": [
            "output"
          ]
        }
      }
    },
    {
      "id": "forEachOutput",
      "type": "invoke",
      "configuration": {
        "keys": [
          "created_at",
          "num_comments",
          "comment_text",
          "objectID",
          "points",
          "story_id",
          "title",
          "url",
          "type",
          "_tags"
        ],
        "mode": "pick"
      }
    },
    {
      "id": "Hackernews Board Output",
      "type": "invoke",
      "configuration": {
        "pageNumber": 1,
        "searchLimit": "2"
      }
    }
  ]
}<|MERGE_RESOLUTION|>--- conflicted
+++ resolved
@@ -161,180 +161,6 @@
       "id": "output-0",
       "type": "output",
       "configuration": {
-<<<<<<< HEAD
-        "$board": {
-          "title": "Board for Each",
-          "description": "Iterate over an array and run a subgraph for each item in the array.",
-          "edges": [
-            {
-              "from": "input-23",
-              "to": "passthrough-24",
-              "out": "board",
-              "in": "board"
-            },
-            {
-              "from": "input-23",
-              "to": "fn-27",
-              "out": "array",
-              "in": "array"
-            },
-            {
-              "from": "passthrough-24",
-              "to": "passthrough-24",
-              "out": "board",
-              "in": "board"
-            },
-            {
-              "from": "passthrough-24",
-              "to": "invoke-25",
-              "out": "item",
-              "in": "item"
-            },
-            {
-              "from": "passthrough-24",
-              "to": "invoke-25",
-              "out": "board",
-              "in": "$board"
-            },
-            {
-              "from": "fn-27",
-              "to": "fn-27",
-              "out": "array",
-              "in": "array"
-            },
-            {
-              "from": "fn-27",
-              "to": "passthrough-24",
-              "out": "item",
-              "in": "item"
-            },
-            {
-              "from": "fn-27",
-              "to": "fn-29",
-              "out": "array",
-              "in": "a"
-            },
-            {
-              "from": "invoke-25",
-              "to": "fn-28",
-              "out": "item",
-              "in": "item"
-            },
-            {
-              "from": "fn-29",
-              "to": "output-26",
-              "out": "emit",
-              "in": "array"
-            },
-            {
-              "from": "fn-28",
-              "to": "fn-28",
-              "out": "*",
-              "in": ""
-            },
-            {
-              "from": "fn-28",
-              "to": "fn-29",
-              "out": "array",
-              "in": "b"
-            }
-          ],
-          "nodes": [
-            {
-              "id": "input-23",
-              "type": "input",
-              "configuration": {
-                "schema": {
-                  "type": "object",
-                  "properties": {
-                    "board": {
-                      "examples": [
-                        "{\"edges\":[{\"from\":\"fn-4\",\"to\":\"output-5\",\"out\":\"*\",\"in\":\"\"},{\"from\":\"input-3\",\"to\":\"fn-4\",\"out\":\"item\",\"in\":\"item\"}],\"nodes\":[{\"id\":\"output-5\",\"type\":\"output\",\"configuration\":{},\"metadata\":{\"title\":\"Output\"}},{\"id\":\"fn-4\",\"type\":\"runJavascript\",\"configuration\":{\"code\":\"const fn_4 = inputs=>{const{item}=inputs;return{item:item.split(\\\"\\\").map(c=>c===c.toUpperCase()?c.toLowerCase():c.toUpperCase()).join(\\\"\\\")}};\",\"name\":\"fn_4\",\"raw\":true}},{\"id\":\"input-3\",\"type\":\"input\",\"configuration\":{\"schema\":{\"type\":\"object\",\"properties\":{\"item\":{\"type\":\"string\",\"title\":\"item\"}},\"required\":[\"item\"]}},\"metadata\":{\"title\":\"Input\"}}],\"graphs\":{}}"
-                      ]
-                    },
-                    "array": {
-                      "type": "array",
-                      "examples": [
-                        "[\"The\",\"quick\",\"brown\",\"fox\"]"
-                      ]
-                    }
-                  }
-                }
-              },
-              "metadata": {
-                "title": "Input"
-              }
-            },
-            {
-              "id": "passthrough-24",
-              "type": "passthrough",
-              "configuration": {},
-              "metadata": {
-                "title": "Passthrough"
-              }
-            },
-            {
-              "id": "fn-27",
-              "type": "runJavascript",
-              "configuration": {
-                "code": "const fn_27 = inputs=>{const{array}=inputs;const[item,...rest]=array;if(item){return{array:rest,item}}return{}};",
-                "name": "fn_27",
-                "raw": true
-              },
-              "metadata": {
-                "title": "Pop item"
-              }
-            },
-            {
-              "id": "invoke-25",
-              "type": "invoke",
-              "configuration": {},
-              "metadata": {
-                "title": "Invoke"
-              }
-            },
-            {
-              "id": "fn-29",
-              "type": "runJavascript",
-              "configuration": {
-                "code": "const fn_29 = inputs=>{let emit=void 0;if(!inputs.a||inputs.a.length===0){emit=inputs.b}return{emit,a:inputs.a,b:inputs.b}};",
-                "name": "fn_29",
-                "raw": true
-              },
-              "metadata": {
-                "title": "Emitter"
-              }
-            },
-            {
-              "id": "fn-28",
-              "type": "runJavascript",
-              "configuration": {
-                "code": "const fn_28 = inputs2=>{const{item,array=[]}=inputs2;return{array:[...array,item]}};",
-                "name": "fn_28",
-                "raw": true
-              },
-              "metadata": {
-                "title": "Accumulate"
-              }
-            },
-            {
-              "id": "output-26",
-              "type": "output",
-              "configuration": {
-                "schema": {
-                  "type": "object",
-                  "properties": {
-                    "array": {
-                      "type": "string",
-                      "title": "array"
-                    }
-                  }
-                }
-              },
-              "metadata": {
-                "title": "Output"
-              }
-=======
         "schema": {
           "type": "object",
           "properties": {
@@ -347,7 +173,6 @@
                 "object",
                 "string"
               ]
->>>>>>> dd34aba2
             }
           },
           "required": [
