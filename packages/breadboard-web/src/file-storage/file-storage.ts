--- conflicted
+++ resolved
@@ -279,11 +279,7 @@
     const canProvide =
       url.protocol === FILE_SYSTEM_PROTOCOL &&
       url.host.startsWith(FILE_SYSTEM_HOST_PREFIX);
-<<<<<<< HEAD
-    return { load: canLoad, save: true };
-=======
     return canProvide ? { load: canProvide, save: canProvide } : false;
->>>>>>> d73d513c
   }
 
   async load(url: URL) {
@@ -322,59 +318,10 @@
     url: URL,
     descriptor: GraphDescriptor
   ): Promise<{ result: boolean; error?: string; url?: string }> {
-<<<<<<< HEAD
-    if (url.protocol !== FILE_SYSTEM_PROTOCOL) {
-      return this.#saveNewBoardFile(descriptor);
-    }
-
-    return this.#saveExistingBoardFile(url, descriptor);
-  }
-
-  async #saveNewBoardFile(descriptor: GraphDescriptor) {
-    try {
-      const handle = await window.showSaveFilePicker({
-        types: [
-          {
-            description: "BGL Files",
-            accept: { "application/json": [".json"] },
-          },
-        ],
-      });
-      const stream = await handle.createWritable();
-      const data = structuredClone(descriptor);
-      delete data["url"];
-
-      await stream.write(JSON.stringify(data, null, 2));
-      await stream.close();
-
-      await this.#refreshAllItems();
-      const response: { result: boolean; url?: string } = { result: true };
-      search: for (const { items } of this.#items.values()) {
-        for (const entry of items.values()) {
-          const sameFile = await entry.handle.isSameEntry(handle);
-          if (!sameFile) {
-            continue;
-          }
-
-          response.url = entry.url;
-          break search;
-        }
-      }
-
-      return response;
-    } catch (err) {
-      console.error(err);
-      return { result: false };
-    }
-  }
-
-  async #saveExistingBoardFile(url: URL, descriptor: GraphDescriptor) {
-=======
     if (!this.canProvide(url)) {
       return { result: false };
     }
 
->>>>>>> d73d513c
     const { location, fileName } = parseFileSystemURL(url);
     const items = this.items();
     const fileLocation = items.get(location);
