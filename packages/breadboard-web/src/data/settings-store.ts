--- conflicted
+++ resolved
@@ -11,6 +11,7 @@
 
 const SETTINGS_NAME = "settings";
 const SETTINGS_VERSION = 5;
+const SETTINGS_VERSION = 5;
 
 export class SettingsStore {
   static #instance: SettingsStore;
@@ -121,19 +122,6 @@
       },
       items: new Map([]),
     },
-<<<<<<< HEAD
-    [BreadboardUI.Types.SETTINGS_TYPE.BOARD_SERVERS]: {
-      configuration: {
-        extensible: true,
-        description:
-          "Put the URL of the board server in the field as first value and your access key as the second value.",
-        nameEditable: true,
-        nameVisible: true,
-      },
-      items: new Map(),
-    },
-=======
->>>>>>> ec5e3827
   };
 
   get values() {
