{
  "title": "Ask User",
  "description": "A building block for the nascent agent framework",
  "version": "0.0.1",
  "edges": [
    {
      "from": "appendContext",
      "to": "output-2",
      "out": "context",
      "in": "context"
    },
    {
      "from": "input",
      "to": "appendContext",
      "out": "text",
      "in": "text"
    },
    {
      "from": "input",
      "to": "output-2",
      "out": "text",
      "in": "text"
    },
    {
      "from": "createSchema",
      "to": "input",
      "out": "schema",
      "in": "schema"
    },
    {
      "from": "createSchema",
      "to": "appendContext",
      "out": "context",
      "in": "context"
    },
    {
      "from": "input-1",
      "to": "maybeOutputRouter",
      "out": "context",
      "in": "context"
    },
    {
      "from": "input-1",
      "to": "createSchema",
      "out": "title",
      "in": "title"
    },
    {
      "from": "input-1",
      "to": "createSchema",
      "out": "description",
      "in": "description"
    },
    {
      "from": "maybeOutputRouter",
      "to": "createSchema",
      "out": "context",
      "in": "context"
    },
    {
      "from": "maybeOutputRouter",
      "to": "output",
      "out": "output",
      "in": "output"
    }
  ],
  "nodes": [
    {
      "id": "output-2",
      "type": "output",
      "configuration": {
        "schema": {
          "type": "object",
          "properties": {
            "context": {
              "type": "array",
              "title": "Context"
            },
            "text": {
              "title": "Text",
              "type": "string"
            }
          },
          "required": [
            "context",
            "text"
          ]
        }
      }
    },
    {
      "id": "appendContext",
      "type": "invoke",
      "configuration": {
        "$board": "#appendContext"
      }
    },
    {
      "id": "input",
      "type": "input",
      "configuration": {
        "schema": {
          "type": "object",
          "properties": {
            "text": {
              "title": "Text",
              "type": "string"
            }
          },
          "required": [
            "text"
          ]
        }
      }
    },
    {
      "id": "createSchema",
      "type": "invoke",
      "configuration": {
        "path": "#createSchema"
      }
    },
    {
      "id": "input-1",
      "type": "input",
      "configuration": {
        "schema": {
          "type": "object",
          "properties": {
            "context": {
              "title": "Context",
              "description": "Incoming conversation context",
              "type": "object",
              "examples": [
                "[{\"role\":\"model\",\"parts\":[{\"text\":\"Hello, user!\"}]}]"
              ],
              "default": "[]"
            },
            "title": {
              "title": "Title",
              "description": "The title to ask",
              "default": "User",
              "type": "string"
            },
            "description": {
              "title": "Description",
              "description": "The description of what to ask",
              "default": "User's question or request",
              "type": "string"
            }
          },
          "required": []
        }
      }
    },
    {
      "id": "maybeOutputRouter",
      "type": "invoke",
      "configuration": {
<<<<<<< HEAD
        "path": "#maybeOutputRouter"
      }
    },
    {
      "id": "output",
      "type": "output",
      "configuration": {
        "schema": {
          "type": "object",
          "hints": [
            "bubble"
          ],
          "properties": {
            "output": {
              "type": "string",
              "title": "Output",
              "description": "The output to display"
            }
          }
        }
=======
        "$board": "#createSchema"
>>>>>>> 50d5ec5a
      }
    }
  ],
  "graphs": {
    "appendContext": {
      "edges": [
        {
          "from": "appendContext-input",
          "to": "appendContext-run",
          "out": "*"
        },
        {
          "from": "appendContext-run",
          "to": "appendContext-output",
          "out": "*"
        }
      ],
      "nodes": [
        {
          "id": "appendContext-input",
          "type": "input",
          "configuration": {}
        },
        {
          "id": "appendContext-run",
          "type": "runJavascript",
          "configuration": {
            "code": "function appendContext({context,text}) {return{context:[...context||[],{role:\"user\",parts:[{text}]}]}}",
            "name": "appendContext",
            "raw": true
          }
        },
        {
          "id": "appendContext-output",
          "type": "output",
          "configuration": {}
        }
      ]
    },
    "createSchema": {
      "edges": [
        {
          "from": "createSchema-input",
          "to": "createSchema-run",
          "out": "*"
        },
        {
          "from": "createSchema-run",
          "to": "createSchema-output",
          "out": "*"
        }
      ],
      "nodes": [
        {
          "id": "createSchema-input",
          "type": "input",
          "configuration": {}
        },
        {
          "id": "createSchema-run",
          "type": "runJavascript",
          "configuration": {
            "code": "function createSchema({title,description,context}) {const schema2={type:\"object\",properties:{text:{title,description,behavior:[\"transient\"]}}};return{schema:schema2,context}}",
            "name": "createSchema",
            "raw": true
          }
        },
        {
          "id": "createSchema-output",
          "type": "output",
          "configuration": {}
        }
      ]
    },
    "maybeOutputRouter": {
      "edges": [
        {
          "from": "maybeOutputRouter-input",
          "to": "maybeOutputRouter-run",
          "out": "*"
        },
        {
          "from": "maybeOutputRouter-run",
          "to": "maybeOutputRouter-output",
          "out": "*"
        }
      ],
      "nodes": [
        {
          "id": "maybeOutputRouter-input",
          "type": "input",
          "configuration": {}
        },
        {
          "id": "maybeOutputRouter-run",
          "type": "runJavascript",
          "configuration": {
            "code": "function maybeOutputRouter({context}) {if(Array.isArray(context)&&context.length>0){const lastItem=context[context.length-1];if(lastItem.role===\"model\"){const output=lastItem.parts.map(item=>item.text).join(\"/n\");return{output,context}}}return{context}}",
            "name": "maybeOutputRouter",
            "raw": true
          }
        },
        {
          "id": "maybeOutputRouter-output",
          "type": "output",
          "configuration": {}
        }
      ]
    }
  }
}<|MERGE_RESOLUTION|>--- conflicted
+++ resolved
@@ -157,7 +157,6 @@
       "id": "maybeOutputRouter",
       "type": "invoke",
       "configuration": {
-<<<<<<< HEAD
         "path": "#maybeOutputRouter"
       }
     },
@@ -178,9 +177,6 @@
             }
           }
         }
-=======
-        "$board": "#createSchema"
->>>>>>> 50d5ec5a
       }
     }
   ],
