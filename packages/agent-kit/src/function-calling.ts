/**
 * @license
 * Copyright 2024 Google LLC
 * SPDX-License-Identifier: Apache-2.0
 */

<<<<<<< HEAD
import { GraphDescriptor, Schema, board, code } from "@google-labs/breadboard";
=======
import { OutputValues, board, code } from "@google-labs/breadboard";
>>>>>>> 3e10f0ff
import { LlmContent, FunctionCallPart, fun, TextPart } from "./context.js";
import { core } from "@google-labs/core-kit";

export const functionOrTextRouterFunction = fun(({ context }) => {
  if (!context) throw new Error("Context is a required input");
  const item = context as LlmContent;
  const functionCallParts = item.parts
    .filter((part) => "functionCall" in part)
    .map((part) => (part as FunctionCallPart).functionCall);
  if (functionCallParts.length === 0) {
    const textPart = item.parts.find((part) => "text" in part) as TextPart;
    if (!textPart) throw new Error("No text or function call found in context");
    return { context, text: textPart.text };
  }
  return { context, functionCalls: functionCallParts };
});

export const functionOrTextRouter = code(functionOrTextRouterFunction);

export type URLMap = Record<string, string>;

export type BoardInvocationArgs = {
  $board: string;
} & Record<string, unknown>;

export const boardInvocationAssemblerFunction = fun(
  ({ functionCalls, urlMap }) => {
    if (!functionCalls) {
      throw new Error("Function call array is a required input");
    }
    if (!urlMap) {
      throw new Error("URL map is a required input");
    }
    const calls = functionCalls as FunctionCallPart["functionCall"][];
    if (calls.length === 0) {
      throw new Error("Function call array must not be empty.");
    }
    const list: BoardInvocationArgs[] = [];
    for (const call of calls) {
      const $board = (urlMap as URLMap)[call.name];
      list.push({ $board, ...call.args });
    }
    return { list };
  }
);

export type FunctionResponse = {
  role: "function";
  parts: { functionResponse: { name: string; response: unknown }[] }[];
};
export const boardInvocationAssembler = code(boardInvocationAssemblerFunction);

const argsUnpacker = code(({ item }) => {
  const result = item as OutputValues;
  return result;
});

const resultPacker = code((result) => {
  return { item: result };
});

export const invokeBoardWithArgs = await board(({ item }) => {
  const unpackArgs = argsUnpacker({
    $metadata: {
      title: "Unpack args",
      description: "Unpacking board arguments",
    },
    item,
  });

  const invoker = core.invoke({
    $metadata: {
      title: "Invoke board",
      description: "Invoking the board with unpacked arguments",
    },
    ...unpackArgs,
  });

  const packResults = resultPacker({
    $metadata: { title: "Pack results", description: "Packing results" },
    ...invoker,
  });

  return { item: packResults.item };
}).serialize({
  title: "Invoke Board With Args",
  description:
    "Takes one item of `boardInvocationAssembler` output and invokes it as a board with arguments.",
  version: "0.0.1",
});

// TODO: Deprecate this. Only used by toolWorker. Remove when removing
// the toolWorker node.
export const boardInvokeAssembler = code(({ functionCalls, urlMap }) => {
  if (!functionCalls)
    throw new Error("Function call array is a required input");
  if (!urlMap) throw new Error("URL map is a required input");
  const calls = functionCalls as FunctionCallPart["functionCall"][];
  if (calls.length === 0)
    throw new Error("Function call array must not be empty.");
  const call = calls[0];
  const $board = (urlMap as URLMap)[call.name];
  // This is a hack that is only needed because we currently invoke older-style
  // boards that ask for a generator URL (math and search-summarizer)
  // TODO: Remove this expectation and this hack.
  const generator =
    "https://raw.githubusercontent.com/breadboard-ai/breadboard/05136f811e443dd931a2a2a40ff5a3f388d5ce75/packages/breadboard-web/public/graphs/gemini-generator.json";
  return { $board, generator, ...call.args };
});

export const boardResponseExtractor = code((inputs) => {
  // Pluck out schema from inputs
  // See https://github.com/breadboard-ai/breadboard/issues/924
  const { schema, ...response } = inputs;
  schema;
  return { response };
});

export const functionResponseFormatter = code(
  ({ context, generated, functionCall, response }) => {
    const call = functionCall as FunctionCallPart["functionCall"];
    return {
      context: [
        ...(context as LlmContent[]),
        generated,
        {
          role: "function",
          parts: [{ functionResponse: { name: call.name, response } }],
        },
      ],
    };
  }
);

export const functionSignatureFromBoardFunction = fun(({ board }) => {
  const b = board as GraphDescriptor;
  const inputs = b.nodes.filter((node) => node.type === "input");
  if (inputs.length === 0) {
    throw new Error("No inputs found");
  }
  const outputs = b.nodes.filter((node) => node.type === "output");
  if (outputs.length === 0) {
    throw new Error("No outputs found");
  }
  // For now, only support one input/output.
  // TODO: Implement support for multiple inputs/outputs.
  const inputSchema = inputs[0].configuration?.schema as Schema;
  if (!inputSchema) {
    throw new Error("No input schema found");
  }
  const outputSchema = outputs[0].configuration?.schema as Schema;
  if (!outputSchema) {
    throw new Error("No output schema found");
  }
  const properties: Record<string, Schema> = {};
  for (const key in inputSchema.properties) {
    const property = inputSchema.properties[key];
    const type =
      property.type == "object" || property.type == "array"
        ? "string"
        : property.type;
    properties[key] = {
      type,
      description: property.description || property.title || "text",
    };
  }
  const name = b.title?.replace(/\W/g, "_");
  const description = b.description;
  const parameters = {
    type: "object",
    properties,
  };
  return { function: { name, description, parameters }, returns: outputSchema };
});

export const functionSignatureFromBoard = code(
  functionSignatureFromBoardFunction
);

export const boardToFunction = await board(({ item }) => {
  const url = item.isString();

  const importBoard = core.curry({
    $board: url,
  });

  const getFunctionSignature = functionSignatureFromBoard({
    $metadata: { title: "Get Function Signature from board" },
    board: importBoard.board,
  });

  return { function: getFunctionSignature.function, boardURL: url };
}).serialize({
  title: "Board to functions",
  description:
    "Use this board to convert specified boards into function-calling signatures",
});

type FunctionSignatureItem = {
  function: { name: string };
  boardURL: string;
};

export const functionDeclarationsFormatter = code(({ list }) => {
  const tools: unknown[] = [];
  const urlMap: Record<string, string> = {};
  (list as FunctionSignatureItem[]).forEach((item) => {
    tools.push(item.function);
    urlMap[item.function.name] = item.boardURL;
  });
  return { tools, urlMap };
});

export type ToolResponse = { item: Record<string, unknown> };

export const toolResponseFormatterFunction = fun(({ response }) => {
  const r = response as ToolResponse[];
  const result: LlmContent[] = [];
  for (const inputs of r) {
    let contentDetected = false;
    if (!inputs.item) {
      throw new Error("Invalid tool response");
    }
    for (const key in inputs.item) {
      const input = inputs.item[key] as { content: LlmContent };
      if (input !== null && typeof input === "object" && "content" in input) {
        // Presume that this is an LLMContent
        const content = input.content;
        // Let's double check...
        if (content.parts && Array.isArray(content.parts)) {
          content.role = "tool";
          result.push(content);
          contentDetected = true;
        }
      }
    }
    if (!contentDetected) {
      const text = JSON.stringify(inputs.item);
      result.push({ parts: [{ text }], role: "tool" } satisfies LlmContent);
    }
  }
  return { response: result };
});

export const toolResponseFormatter = code(toolResponseFormatterFunction);<|MERGE_RESOLUTION|>--- conflicted
+++ resolved
@@ -4,11 +4,13 @@
  * SPDX-License-Identifier: Apache-2.0
  */
 
-<<<<<<< HEAD
-import { GraphDescriptor, Schema, board, code } from "@google-labs/breadboard";
-=======
-import { OutputValues, board, code } from "@google-labs/breadboard";
->>>>>>> 3e10f0ff
+import {
+  OutputValues,
+  GraphDescriptor,
+  Schema,
+  board,
+  code,
+} from "@google-labs/breadboard";
 import { LlmContent, FunctionCallPart, fun, TextPart } from "./context.js";
 import { core } from "@google-labs/core-kit";
 
