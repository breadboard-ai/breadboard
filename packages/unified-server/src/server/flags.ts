--- conflicted
+++ resolved
@@ -85,11 +85,9 @@
 
 export const ENABLE_EMAIL_OPT_IN = getBoolean("ENABLE_EMAIL_OPT_IN");
 
-<<<<<<< HEAD
 export const ENABLE_OPAL_ADK = getBoolean("ENABLE_OPAL_ADK")
 
 export const ENABLE_GOOGLE_ONE = getBoolean("ENABLE_GOOGLE_ONE")
-=======
 export const ENABLE_REQUIRE_CONSENT_FOR_GET_WEBPAGE = getBoolean(
   "ENABLE_REQUIRE_CONSENT_FOR_GET_WEBPAGE"
 );
@@ -97,7 +95,6 @@
 export const ENABLE_REQUIRE_CONSENT_FOR_OPEN_WEBPAGE = getBoolean(
   "ENABLE_REQUIRE_CONSENT_FOR_OPEN_WEBPAGE"
 );
->>>>>>> a6543458
 
 /** Get the value of the given flag as a string, or empty string if absent. */
 function getString(flagName: string): string {
